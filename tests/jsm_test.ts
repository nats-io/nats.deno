--- conflicted
+++ resolved
@@ -466,10 +466,6 @@
       await jsm.streams.getMessage(stream, 3);
     },
     Error,
-<<<<<<< HEAD
-    "no message found",
-=======
->>>>>>> 01326d14
   );
   if (
     err.message !== "stream store eof" && err.message !== "no message found"
