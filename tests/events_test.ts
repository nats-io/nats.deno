import { NatsServer, Lock } from "../tests/helpers/mod.ts";
import { connect, Events, ServersChanged } from "../src/mod.ts";
import {
  assertEquals,
} from "https://deno.land/std@0.61.0/testing/asserts.ts";
<<<<<<< HEAD
import { ServerSignals } from "./helpers/launcher.ts";
=======
import { delay } from "../nats-base-client/mod.ts";
>>>>>>> 02c80711

Deno.test("events - close on close", async () => {
  const ns = await NatsServer.start();
  const nc = await connect(
    { port: ns.port },
  );
  nc.close();
  const status = await nc.closed();
  await ns.stop();
  assertEquals(status, undefined);
});

Deno.test("events - disconnect and close", async () => {
  const lock = Lock(2);
  const ns = await NatsServer.start();
  const nc = await connect(
    { port: ns.port, reconnect: false },
  );
  (async () => {
    for await (const s of nc.status()) {
      switch (s.type) {
        case Events.DISCONNECT:
          lock.unlock();
          break;
      }
    }
  })().then();
  nc.closed().then(() => {
    lock.unlock();
  });
  await ns.stop();
  await lock;

  const v = await nc.closed();

  assertEquals(v, undefined);
});

Deno.test("events - disconnect, reconnect", async () => {
  const cluster = await NatsServer.cluster();
  const nc = await connect(
    {
      url: `${cluster[0].hostname}:${cluster[0].port}`,
      maxReconnectAttempts: 1,
      reconnectTimeWait: 0,
    },
  );
  const disconnect = Lock();
  const reconnect = Lock();

  (async () => {
    for await (const s of nc.status()) {
      switch (s.type) {
        case Events.DISCONNECT:
          disconnect.unlock();
          break;
        case Events.RECONNECT:
          reconnect.unlock();
          break;
      }
    }
  })().then();

  await cluster[0].stop();
  await Promise.all([disconnect, reconnect]);
  await nc.close();
  await NatsServer.stopAll(cluster);
});

Deno.test("events - update", async () => {
  const cluster = await NatsServer.cluster(1);
  const nc = await connect(
    {
      url: `nats://127.0.0.1:${cluster[0].port}`,
    },
  );
  const lock = Lock(1, 5000);
  (async () => {
    for await (const s of nc.status()) {
      switch (s.type) {
        case Events.UPDATE:
          const u = s.data as ServersChanged;
          assertEquals(u.added.length, 1);
          lock.unlock();
          break;
      }
    }
  })().then();
  await delay(250);
  const s = await NatsServer.addClusterMember(cluster[0]);
  cluster.push(s);
  await lock;
  await nc.close();
  await NatsServer.stopAll(cluster);
});

Deno.test("events - ldm", async () => {
  const cluster = await NatsServer.cluster(2);
  const nc = await connect(
    {
      url: `nats://127.0.0.1:${cluster[0].port}`,
    },
  );
  const lock = Lock(1, 5000);
  (async () => {
    for await (const s of nc.status()) {
      switch (s.type) {
        case Events.LDM:
          lock.unlock();
          break;
      }
    }
  })().then();

  await cluster[0].signal(ServerSignals.LDM);
  await lock;
  await nc.close();
  await NatsServer.stopAll(cluster);
});<|MERGE_RESOLUTION|>--- conflicted
+++ resolved
@@ -3,11 +3,8 @@
 import {
   assertEquals,
 } from "https://deno.land/std@0.61.0/testing/asserts.ts";
-<<<<<<< HEAD
 import { ServerSignals } from "./helpers/launcher.ts";
-=======
 import { delay } from "../nats-base-client/mod.ts";
->>>>>>> 02c80711
 
 Deno.test("events - close on close", async () => {
   const ns = await NatsServer.start();
