--- conflicted
+++ resolved
@@ -1178,7 +1178,6 @@
   });
 });
 
-<<<<<<< HEAD
 Deno.test("basics - inbox prefixes cannot have wildcards", async () => {
   await assertRejects(
     async () => {
@@ -1195,7 +1194,8 @@
     Error,
     "inbox prefixes cannot have wildcards",
   );
-=======
+});
+
 Deno.test("basics - msg typed payload", async () => {
   const ns = await NatsServer.start();
   const nc = await connect({ port: ns.port });
@@ -1252,5 +1252,4 @@
   );
 
   await cleanup(ns, nc);
->>>>>>> 06e1a14b
 });