/*
 * Copyright 2020-2021 The NATS Authors
 * Licensed under the Apache License, Version 2.0 (the "License");
 * you may not use this file except in compliance with the License.
 * You may obtain a copy of the License at
 *
 * http://www.apache.org/licenses/LICENSE-2.0
 *
 * Unless required by applicable law or agreed to in writing, software
 * distributed under the License is distributed on an "AS IS" BASIS,
 * WITHOUT WARRANTIES OR CONDITIONS OF ANY KIND, either express or implied.
 * See the License for the specific language governing permissions and
 * limitations under the License.
 */
import {
  assert,
  assertEquals,
  assertRejects,
  assertThrows,
  fail,
} from "https://deno.land/std@0.152.0/testing/asserts.ts";

import { assertThrowsAsyncErrorCode } from "./helpers/asserts.ts";

import {
  connect,
  createInbox,
  Empty,
  ErrorCode,
  JSONCodec,
  jwtAuthenticator,
  Msg,
  NatsError,
  StringCodec,
} from "../src/mod.ts";
import {
  assertErrorCode,
  Connection,
  disabled,
  Lock,
  NatsServer,
  TestServer,
} from "./helpers/mod.ts";
import {
  deferred,
  delay,
  headers,
  isIP,
  NatsConnectionImpl,
  SubscriptionImpl,
} from "../nats-base-client/internal_mod.ts";
import { cleanup, setup } from "./jstest_util.ts";
import { RequestStrategy } from "../nats-base-client/types.ts";
import { Feature } from "../nats-base-client/semver.ts";
import NetAddr = Deno.NetAddr;
import { assertArrayIncludes } from "https://deno.land/std@0.75.0/testing/asserts.ts";

Deno.test("basics - connect port", async () => {
  const ns = await NatsServer.start();
  const nc = await connect({ port: ns.port });
  await cleanup(ns, nc);
});

Deno.test("basics - connect default", async () => {
  const ns = await NatsServer.start({ port: 4222 });
  const nc = await connect({});
  await cleanup(ns, nc);
});

Deno.test("basics - connect host", async () => {
  const nc = await connect({ servers: "demo.nats.io" });
  await nc.close();
});

Deno.test("basics - connect hostport", async () => {
  const nc = await connect({ servers: "demo.nats.io:4222" });
  await nc.close();
});

Deno.test("basics - connect servers", async () => {
  const ns = await NatsServer.start();
  const nc = await connect({ servers: [`${ns.hostname}:${ns.port}`] });
  await cleanup(ns, nc);
});

Deno.test("basics - fail connect", async () => {
  await connect({ servers: `127.0.0.1:32001` })
    .then(() => {
      fail();
    })
    .catch((err) => {
      assertErrorCode(err, ErrorCode.ConnectionRefused);
    });
});

Deno.test("basics - publish", async () => {
  const { ns, nc } = await setup();
  nc.publish(createInbox());
  await nc.flush();
  await cleanup(ns, nc);
});

Deno.test("basics - no publish without subject", async () => {
  const { ns, nc } = await setup();
  try {
    nc.publish("");
    fail("should not be able to publish without a subject");
  } catch (err) {
    assertEquals(err.code, ErrorCode.BadSubject);
  } finally {
    await cleanup(ns, nc);
  }
});

Deno.test("basics - pubsub", async () => {
  const { ns, nc } = await setup();
  const subj = createInbox();
  const sub = nc.subscribe(subj);
  const iter = (async () => {
    for await (const _m of sub) {
      break;
    }
  })();

  nc.publish(subj);
  await iter;
  assertEquals(sub.getProcessed(), 1);
  await cleanup(ns, nc);
});

Deno.test("basics - subscribe and unsubscribe", async () => {
  const { ns, nc } = await setup();
  const nci = nc as NatsConnectionImpl;
  const subj = createInbox();
  const sub = nc.subscribe(subj, { max: 1000, queue: "aaa" });

  // check the subscription
  assertEquals(nci.protocol.subscriptions.size(), 1);
  let s = nci.protocol.subscriptions.get(1);
  assert(s);
  assertEquals(s.getReceived(), 0);
  assertEquals(s.subject, subj);
  assert(s.callback);
  assertEquals(s.max, 1000);
  assertEquals(s.queue, "aaa");

  // modify the subscription
  sub.unsubscribe(10);
  s = nci.protocol.subscriptions.get(1);
  assert(s);
  assertEquals(s.max, 10);

  // verify subscription updates on message
  nc.publish(subj);
  await nc.flush();
  s = nci.protocol.subscriptions.get(1);
  assert(s);
  assertEquals(s.getReceived(), 1);

  // verify cleanup
  sub.unsubscribe();
  assertEquals(nci.protocol.subscriptions.size(), 0);
  await cleanup(ns, nc);
});

Deno.test("basics - subscriptions iterate", async () => {
  const { ns, nc } = await setup();
  const lock = Lock();
  const subj = createInbox();
  const sub = nc.subscribe(subj);
  (async () => {
    for await (const _m of sub) {
      lock.unlock();
    }
  })().then();
  nc.publish(subj);
  await nc.flush();
  await lock;
  await cleanup(ns, nc);
});

Deno.test("basics - subscriptions pass exact subject to cb", async () => {
  const { ns, nc } = await setup();
  const s = createInbox();
  const subj = `${s}.foo.bar.baz`;
  const sub = nc.subscribe(`${s}.*.*.*`);
  const sp = deferred<string>();
  (async () => {
    for await (const m of sub) {
      sp.resolve(m.subject);
      break;
    }
  })().then();
  nc.publish(subj);
  assertEquals(await sp, subj);
  await cleanup(ns, nc);
});

Deno.test("basics - subscribe returns Subscription", async () => {
  const { ns, nc } = await setup();
  const subj = createInbox();
  const sub = nc.subscribe(subj) as SubscriptionImpl;
  assertEquals(sub.sid, 1);
  await cleanup(ns, nc);
});

Deno.test("basics - wildcard subscriptions", async () => {
  const { ns, nc } = await setup();

  const single = 3;
  const partial = 2;
  const full = 5;

  const s = createInbox();
  const sub = nc.subscribe(`${s}.*`);
  const sub2 = nc.subscribe(`${s}.foo.bar.*`);
  const sub3 = nc.subscribe(`${s}.foo.>`);

  nc.publish(`${s}.bar`);
  nc.publish(`${s}.baz`);
  nc.publish(`${s}.foo.bar.1`);
  nc.publish(`${s}.foo.bar.2`);
  nc.publish(`${s}.foo.baz.3`);
  nc.publish(`${s}.foo.baz.foo`);
  nc.publish(`${s}.foo.baz`);
  nc.publish(`${s}.foo`);

  await nc.drain();
  assertEquals(sub.getReceived(), single, "single");
  assertEquals(sub2.getReceived(), partial, "partial");
  assertEquals(sub3.getReceived(), full, "full");
  await ns.stop();
});

Deno.test("basics - correct data in message", async () => {
  const { ns, nc } = await setup();
  const sc = StringCodec();
  const subj = createInbox();
  const mp = deferred<Msg>();
  const sub = nc.subscribe(subj);
  (async () => {
    for await (const m of sub) {
      mp.resolve(m);
      break;
    }
  })().then();

  nc.publish(subj, sc.encode(subj));
  const m = await mp;
  assertEquals(m.subject, subj);
  assertEquals(sc.decode(m.data), subj);
  assertEquals(m.reply, "");
  await cleanup(ns, nc);
});

Deno.test("basics - correct reply in message", async () => {
  const { ns, nc } = await setup();
  const s = createInbox();
  const r = createInbox();

  const rp = deferred<string>();
  const sub = nc.subscribe(s);
  (async () => {
    for await (const m of sub) {
      rp.resolve(m.reply);
      break;
    }
  })().then();
  nc.publish(s, Empty, { reply: r });
  assertEquals(await rp, r);
  await cleanup(ns, nc);
});

Deno.test("basics - respond returns false if no reply subject set", async () => {
  const { ns, nc } = await setup();
  const s = createInbox();
  const dr = deferred<boolean>();
  const sub = nc.subscribe(s);
  (async () => {
    for await (const m of sub) {
      dr.resolve(m.respond());
      break;
    }
  })().then();
  nc.publish(s);
  const failed = await dr;
  assert(!failed);
  await cleanup(ns, nc);
});

Deno.test("basics - closed cannot subscribe", async () => {
  const { ns, nc } = await setup();
  await nc.close();
  let failed = false;
  try {
    nc.subscribe(createInbox());
    fail("should have not been able to subscribe");
  } catch (_err) {
    failed = true;
  }
  assert(failed);
  await ns.stop();
});

Deno.test("basics - close cannot request", async () => {
  const { ns, nc } = await setup();
  await nc.close();
  let failed = false;
  try {
    await nc.request(createInbox());
    fail("should have not been able to request");
  } catch (_err) {
    failed = true;
  }
  assert(failed);
  await ns.stop();
});

Deno.test("basics - flush returns promise", async () => {
  const { ns, nc } = await setup();
  const p = nc.flush();
  if (!p) {
    fail("should have returned a promise");
  }
  await p;
  await cleanup(ns, nc);
});

Deno.test("basics - unsubscribe after close", async () => {
  const { ns, nc } = await setup();
  const sub = nc.subscribe(createInbox());
  await nc.close();
  sub.unsubscribe();
  await ns.stop();
});

Deno.test("basics - unsubscribe stops messages", async () => {
  const { ns, nc } = await setup();
  const subj = createInbox();
  // in this case we use a callback otherwise messages are buffered.
  const sub = nc.subscribe(subj, {
    callback: () => {
      sub.unsubscribe();
    },
  });
  nc.publish(subj);
  nc.publish(subj);
  nc.publish(subj);
  nc.publish(subj);

  await nc.flush();
  assertEquals(sub.getReceived(), 1);
  await cleanup(ns, nc);
});

Deno.test("basics - request", async () => {
  const { ns, nc } = await setup();
  const sc = StringCodec();
  const s = createInbox();
  const sub = nc.subscribe(s);
  (async () => {
    for await (const m of sub) {
      m.respond(sc.encode("foo"));
    }
  })().then();
  const msg = await nc.request(s);
  assertEquals(sc.decode(msg.data), "foo");
  await cleanup(ns, nc);
});

Deno.test("basics - request no responders", async () => {
  const { ns, nc } = await setup();
  const s = createInbox();
  await assertThrowsAsyncErrorCode(async () => {
    await nc.request(s, Empty, { timeout: 100 });
  }, ErrorCode.NoResponders);
  await cleanup(ns, nc);
});

Deno.test("basics - request timeout", async () => {
  const { ns, nc } = await setup();
  const s = createInbox();
  nc.subscribe(s, { callback: () => {} });
  await assertThrowsAsyncErrorCode(async () => {
    await nc.request(s, Empty, { timeout: 100 });
  }, ErrorCode.Timeout);
  await cleanup(ns, nc);
});

Deno.test("basics - request cancel rejects", async () => {
  const { ns, nc } = await setup();
  const nci = nc as NatsConnectionImpl;
  const s = createInbox();
  const lock = Lock();

  nc.request(s, Empty, { timeout: 1000 })
    .then(() => {
      fail();
    })
    .catch((err) => {
      assertEquals(err.code, ErrorCode.Cancelled);
      lock.unlock();
    });

  nci.protocol.muxSubscriptions.reqs.forEach((v) => {
    v.cancel();
  });
  await lock;
  await cleanup(ns, nc);
});

Deno.test("basics - old style requests", async () => {
  const { ns, nc } = await setup();
  const sc = StringCodec();
  nc.subscribe("q", {
    callback: (_err, msg) => {
      msg.respond(sc.encode("hello"));
    },
  });

  const m = await nc.request(
    "q",
    Empty,
    { reply: "bar", noMux: true, timeout: 1000 },
  );
  assertEquals("hello", sc.decode(m.data));
  assertEquals("bar", m.subject);

  await cleanup(ns, nc);
});

Deno.test("basics - request with custom subject", async () => {
  const { ns, nc } = await setup();
  const sc = StringCodec();
  nc.subscribe("q", {
    callback: (_err, msg) => {
      msg.respond(sc.encode("hello"));
    },
  });

  try {
    await nc.request(
      "q",
      Empty,
      { reply: "bar", timeout: 1000 },
    );

    fail("should have failed");
  } catch (err) {
    const nerr = err as NatsError;
    assertEquals(ErrorCode.InvalidOption, nerr.code);
  }
  await cleanup(ns, nc);
});

Deno.test("basics - request with headers", async () => {
  const { ns, nc } = await setup();
  const sc = StringCodec();
  const s = createInbox();
  const sub = nc.subscribe(s);
  (async () => {
    for await (const m of sub) {
      const headerContent = m.headers?.get("test-header");
      m.respond(sc.encode(`header content: ${headerContent}`));
    }
  })().then();
  const requestHeaders = headers();
  requestHeaders.append("test-header", "Hello, world!");
  const msg = await nc.request(s, Empty, {
    headers: requestHeaders,
    timeout: 5000,
  });
  assertEquals(sc.decode(msg.data), "header content: Hello, world!");
  await cleanup(ns, nc);
});

Deno.test("basics - request with headers and custom subject", async () => {
  const { ns, nc } = await setup();
  const sc = StringCodec();
  const s = createInbox();
  const sub = nc.subscribe(s);
  (async () => {
    for await (const m of sub) {
      const headerContent = m.headers?.get("test-header");
      m.respond(sc.encode(`header content: ${headerContent}`));
    }
  })().then();
  const requestHeaders = headers();
  requestHeaders.append("test-header", "Hello, world!");
  const msg = await nc.request(s, Empty, {
    headers: requestHeaders,
    timeout: 5000,
    reply: "reply-subject",
    noMux: true,
  });
  assertEquals(sc.decode(msg.data), "header content: Hello, world!");
  await cleanup(ns, nc);
});

Deno.test("basics - request requires a subject", async () => {
  const { ns, nc } = await setup();
  await assertRejects(
    async () => {
      //@ts-ignore: subject missing on purpose
      await nc.request();
    },
    NatsError,
    "BAD_SUBJECT",
    undefined,
  );
  await cleanup(ns, nc);
});

Deno.test("basics - closed returns error", async () => {
  const lock = Lock(1);
  const cs = new TestServer(false, (ca: Connection) => {
    setTimeout(async () => {
      await ca.write(new TextEncoder().encode("-ERR 'here'\r\n"));
    }, 500);
  });

  const nc = await connect(
    { servers: `127.0.0.1:${cs.getPort()}` },
  );
  await nc.closed()
    .then((v) => {
      assertEquals((v as Error).message, "'here'");
      lock.unlock();
    });
  assertEquals(nc.isClosed(), true);
  await cs.stop();
});

Deno.test("basics - subscription with timeout", async () => {
  const { ns, nc } = await setup();
  const lock = Lock(1);
  const sub = nc.subscribe(createInbox(), { max: 1, timeout: 250 });
  (async () => {
    for await (const _m of sub) {
      // ignored
    }
  })().catch((err) => {
    assertErrorCode(err, ErrorCode.Timeout);
    lock.unlock();
  });
  await lock;
  await cleanup(ns, nc);
});

Deno.test("basics - subscription expecting 2 doesn't fire timeout", async () => {
  const { ns, nc } = await setup();
  const subj = createInbox();
  const sub = nc.subscribe(subj, { max: 2, timeout: 500 });
  (async () => {
    for await (const _m of sub) {
      // ignored
    }
  })().catch((err) => {
    fail(err);
  });

  nc.publish(subj);
  await nc.flush();
  await delay(1000);

  assertEquals(sub.getReceived(), 1);
  await cleanup(ns, nc);
});

Deno.test("basics - subscription timeout auto cancels", async () => {
  const { ns, nc } = await setup();
  const subj = createInbox();
  let c = 0;
  const sub = nc.subscribe(subj, { max: 2, timeout: 300 });
  (async () => {
    for await (const _m of sub) {
      c++;
    }
  })().catch((err) => {
    fail(err);
  });

  nc.publish(subj);
  nc.publish(subj);
  await delay(500);
  assertEquals(c, 2);
  await cleanup(ns, nc);
});

Deno.test("basics - no mux requests create normal subs", async () => {
  const { ns, nc } = await setup();
  const nci = nc as NatsConnectionImpl;
  nc.request(createInbox(), Empty, { timeout: 1000, noMux: true }).then();
  assertEquals(nci.protocol.subscriptions.size(), 1);
  assertEquals(nci.protocol.muxSubscriptions.size(), 0);
  const sub = nci.protocol.subscriptions.get(1);
  assert(sub);
  assertEquals(sub.max, 1);
  sub.unsubscribe();
  assertEquals(nci.protocol.subscriptions.size(), 0);
  await cleanup(ns, nc);
});

Deno.test("basics - no mux requests timeout", async () => {
  const { ns, nc } = await setup();
  const lock = Lock();
  const subj = createInbox();
  nc.subscribe(subj, { callback: () => {} });

  await nc.request(
    subj,
    Empty,
    { timeout: 1000, noMux: true },
  )
    .catch((err) => {
      assertErrorCode(err, ErrorCode.Timeout);
      lock.unlock();
    });
  await lock;
  await cleanup(ns, nc);
});

Deno.test("basics - no mux requests", async () => {
  const { ns, nc } = await setup({ max_payload: 2048 });
  const subj = createInbox();
  const sub = nc.subscribe(subj);
  const data = Uint8Array.from([1234]);
  (async () => {
    for await (const m of sub) {
      m.respond(data);
    }
  })().then();

  const m = await nc.request(subj, Empty, { timeout: 1000, noMux: true });
  assertEquals(m.data, data);
  await cleanup(ns, nc);
});

Deno.test("basics - no max_payload messages", async () => {
  const { ns, nc } = await setup({ max_payload: 2048 });
  const nci = nc as NatsConnectionImpl;
  assert(nci.protocol.info);
  const big = new Uint8Array(nci.protocol.info.max_payload + 1);

  const subj = createInbox();
  try {
    nc.publish(subj, big);
    fail();
  } catch (err) {
    assertErrorCode(err, ErrorCode.MaxPayloadExceeded);
  }

  try {
    await nc.request(subj, big).then();
    fail();
  } catch (err) {
    assertErrorCode(err, ErrorCode.MaxPayloadExceeded);
  }

  const sub = nc.subscribe(subj);
  (async () => {
    for await (const m of sub) {
      m.respond(big);
      fail();
    }
  })().catch((err) => {
    assertErrorCode(err, ErrorCode.MaxPayloadExceeded);
  });

  await nc.request(subj).then(() => {
    fail();
  }).catch((err) => {
    assertErrorCode(err, ErrorCode.Timeout);
  });

  await cleanup(ns, nc);
});

Deno.test("basics - empty message", async () => {
  const { ns, nc } = await setup();
  const subj = createInbox();
  const mp = deferred<Msg>();
  const sub = nc.subscribe(subj);
  (async () => {
    for await (const m of sub) {
      mp.resolve(m);
      break;
    }
  })().then();

  nc.publish(subj);
  const m = await mp;
  assertEquals(m.subject, subj);
  assertEquals(m.data.length, 0);
  await cleanup(ns, nc);
});

Deno.test("basics - msg buffers dont overwrite", async () => {
  const { ns, nc } = await setup();
  const nci = nc as NatsConnectionImpl;
  const N = 100;
  const sub = nc.subscribe(">");
  const msgs: Msg[] = [];
  (async () => {
    for await (const m of sub) {
      msgs.push(m);
    }
  })().then();

  const a = "a".charCodeAt(0);
  const fill = (n: number, b: Uint8Array) => {
    const v = n % 26 + a;
    for (let i = 0; i < b.length; i++) {
      b[i] = v;
    }
  };
  const td = new TextDecoder();
  assert(nci.protocol.info);
  const buf = new Uint8Array(nci.protocol.info.max_payload);
  for (let i = 0; i < N; i++) {
    fill(i, buf);
    const subj = td.decode(buf.subarray(0, 26));
    nc.publish(subj, buf, { reply: subj });
    await nc.flush();
  }

  await nc.drain();
  await ns.stop();

  const check = (n: number, m: Msg) => {
    const v = n % 26 + a;
    assert(nci.protocol.info);
    assertEquals(m.data.length, nci.protocol.info.max_payload);
    for (let i = 0; i < m.data.length; i++) {
      if (m.data[i] !== v) {
        fail(
          `failed on iteration ${i} - expected ${String.fromCharCode(v)} got ${
            String.fromCharCode(m.data[i])
          }`,
        );
      }
    }
    assertEquals(m.subject, td.decode(m.data.subarray(0, 26)), "subject check");
    assertEquals(m.reply, td.decode(m.data.subarray(0, 26)), "reply check");
  };

  assertEquals(msgs.length, N);
  for (let i = 0; i < N; i++) {
    check(i, msgs[i]);
  }
});

Deno.test("basics - get client ip", async () => {
  const ns = await NatsServer.start();
  const nc = await connect({ servers: `localhost:${ns.port}` });
  const ip = nc.info?.client_ip || "";
  assertEquals(isIP(ip), true);
  await nc.close();
  assert(nc.info === undefined);
  await ns.stop();
});

Deno.test("basics - subs pending count", async () => {
  const { ns, nc } = await setup();
  const subj = createInbox();

  const sub = nc.subscribe(subj, { max: 10 });
  const done = (async () => {
    let count = 0;
    for await (const _m of sub) {
      count++;
      assertEquals(count, sub.getProcessed());
      assertEquals(sub.getProcessed() + sub.getPending(), 12);
    }
  })();

  for (let i = 0; i < 10; i++) {
    nc.publish(subj);
  }
  await nc.flush();
  await done;
  await cleanup(ns, nc);
});

Deno.test("basics - create inbox", () => {
  type inout = [string, string, boolean?];
  const t: inout[] = [];
  t.push(["", "_INBOX."]);
  //@ts-ignore testing
  t.push([undefined, "_INBOX."]);
  //@ts-ignore testing
  t.push([null, "_INBOX."]);
  //@ts-ignore testing
  t.push([5, "5.", true]);
  t.push(["hello", "hello."]);

  t.forEach((v, index) => {
    if (v[2]) {
      assertThrows(() => {
        createInbox(v[0]);
      });
    } else {
      const out = createInbox(v[0]);
      assert(out.startsWith(v[1]), `test ${index}`);
    }
  });
});

Deno.test("basics - custom prefix", async () => {
  const { ns, nc } = await setup({}, { inboxPrefix: "_x" });
  const jc = JSONCodec();
  const subj = createInbox();
  nc.subscribe(subj, {
    max: 1,
    callback: (_err, msg) => {
      msg.respond(jc.encode(msg.reply!.startsWith("_x.")));
    },
  });

  const v = await nc.request(subj);
  assert(jc.decode(v.data));
  await cleanup(ns, nc);
});

Deno.test("basics - custom prefix noMux", async () => {
  const { ns, nc } = await setup({}, { inboxPrefix: "_y" });
  const jc = JSONCodec();
  const subj = createInbox();
  nc.subscribe(subj, {
    max: 1,
    callback: (_err, msg) => {
      msg.respond(jc.encode(msg.reply!.startsWith("_y.")));
    },
  });

  const v = await nc.request(subj);
  assert(jc.decode(v.data));
  await cleanup(ns, nc);
});

Deno.test("basics - debug", async () => {
  const { ns, nc } = await setup({}, { debug: true });
  await nc.flush();
  await cleanup(ns, nc);
  assertEquals(nc.isClosed(), true);
});

Deno.test("basics - subscription with timeout cancels on message", async () => {
  const { ns, nc } = await setup();
  const subj = createInbox();
  const sub = nc.subscribe(subj, { max: 1, timeout: 500 }) as SubscriptionImpl;
  assert(sub.timer !== undefined);
  const done = (async () => {
    for await (const _m of sub) {
      assertEquals(sub.timer, undefined);
    }
  })();
  nc.publish(subj);
  await done;
  await cleanup(ns, nc);
});

Deno.test("basics - subscription cb with timeout cancels on message", async () => {
  const { ns, nc } = await setup();
  const subj = createInbox();
  const done = Lock();
  const sub = nc.subscribe(subj, {
    max: 1,
    timeout: 500,
    callback: () => {
      done.unlock();
    },
  }) as SubscriptionImpl;
  assert(sub.timer !== undefined);
  nc.publish(subj);
  await done;
  assertEquals(sub.timer, undefined);
  await cleanup(ns, nc);
});

Deno.test("basics - resolve", async () => {
  const token = Deno.env.get("NGS_CI_USER");
  if (token === undefined) {
    disabled(
      `skipping: NGS_CI_USER is not available in the environment`,
    );
    return;
  }

  const nci = await connect({
    servers: "connect.ngs.global",
    authenticator: jwtAuthenticator(token),
  }) as NatsConnectionImpl;

  await nci.flush();
  const srv = nci.protocol.servers.getCurrentServer();
  assert(srv.resolves && srv.resolves.length > 1);
  await nci.close();
});

Deno.test("basics - port and server are mutually exclusive", async () => {
  await assertRejects(
    async () => {
      await connect({ servers: "localhost", port: 4222 });
    },
    NatsError,
    "port and servers options are mutually exclusive",
    undefined,
  );
});

Deno.test("basics - rtt", async () => {
  const { ns, nc } = await setup({}, {
    maxReconnectAttempts: 5,
    reconnectTimeWait: 250,
  });
  const rtt = await nc.rtt();
  assert(rtt > 0);

  await ns.stop();
  await delay(500);
  await assertRejects(
    async () => {
      await nc.rtt();
    },
    Error,
    ErrorCode.Disconnect,
  );

  await nc.closed();

  await assertRejects(
    async () => {
      await nc.rtt();
    },
    Error,
    ErrorCode.ConnectionClosed,
  );
});

Deno.test("basics - request many count", async () => {
  const { ns, nc } = await setup({});
  const nci = nc as NatsConnectionImpl;

  const subj = createInbox();
  nc.subscribe(subj, {
    callback: (_err, msg) => {
      for (let i = 0; i < 5; i++) {
        msg.respond();
      }
    },
  });

  const lock = Lock(5, 2000);

  const iter = await nci.requestMany(subj, Empty, {
    strategy: RequestStrategy.Count,
    maxWait: 2000,
    maxMessages: 5,
  });
  for await (const mer of iter) {
    if (mer instanceof Error) {
      fail(mer.message);
    }
    lock.unlock();
  }
  await lock;

  await cleanup(ns, nc);
});

Deno.test("basics - request many jitter", async () => {
  const { ns, nc } = await setup({});
  const nci = nc as NatsConnectionImpl;

  const subj = createInbox();
  nc.subscribe(subj, {
    callback: (_err, msg) => {
      for (let i = 0; i < 10; i++) {
        msg.respond();
      }
    },
  });

  let count = 0;
  const start = Date.now();
  const iter = await nci.requestMany(subj, Empty, {
    strategy: RequestStrategy.JitterTimer,
    maxWait: 5000,
  });
  for await (const mer of iter) {
    if (mer instanceof Error) {
      fail(mer.message);
    }
    count++;
  }
  const time = Date.now() - start;
  assert(500 > time);
  assertEquals(count, 10);
  await cleanup(ns, nc);
});

Deno.test("basics - request many sentinel", async () => {
  const { ns, nc } = await setup({});
  const nci = nc as NatsConnectionImpl;

  const subj = createInbox();
  const sc = StringCodec();
  const payload = sc.encode("hello");
  nc.subscribe(subj, {
    callback: (_err, msg) => {
      for (let i = 0; i < 10; i++) {
        msg.respond(payload);
      }
      msg.respond();
    },
  });

  let count = 0;
  const start = Date.now();
  const iter = await nci.requestMany(subj, Empty, {
    strategy: RequestStrategy.SentinelMsg,
    maxWait: 2000,
  });
  for await (const mer of iter) {
    if (mer instanceof Error) {
      fail(mer.message);
    }
    count++;
  }
  const time = Date.now() - start;
  assert(500 > time);
  assertEquals(count, 11);
  await cleanup(ns, nc);
});

Deno.test("basics - request many sentinel - partial response", async () => {
  const { ns, nc } = await setup({});
  const nci = nc as NatsConnectionImpl;

  const subj = createInbox();
  const sc = StringCodec();
  const payload = sc.encode("hello");
  nc.subscribe(subj, {
    callback: (_err, msg) => {
      for (let i = 0; i < 10; i++) {
        msg.respond(payload);
      }
    },
  });

  let count = 0;
  const start = Date.now();
  const iter = await nci.requestMany(subj, Empty, {
    strategy: RequestStrategy.SentinelMsg,
    maxWait: 2000,
  });
  for await (const mer of iter) {
    if (mer instanceof Error) {
      fail(mer.message);
    }
    count++;
  }
  const time = Date.now() - start;
  assert(time >= 2000);
  assertEquals(count, 10);
  await cleanup(ns, nc);
});

Deno.test("basics - request many wait for timer - no respone", async () => {
  const { ns, nc } = await setup({});
  const nci = nc as NatsConnectionImpl;

  const subj = createInbox();
  nc.subscribe(subj, {
    callback: () => {
      // ignore it
    },
  });

  let count = 0;
  const start = Date.now();
  const iter = await nci.requestMany(subj, Empty, {
    strategy: RequestStrategy.Timer,
    maxWait: 2000,
  });
  for await (const mer of iter) {
    if (mer instanceof Error) {
      fail(mer.message);
    }
    count++;
  }
  const time = Date.now() - start;
  assert(time >= 2000);
  assertEquals(count, 0);
  await cleanup(ns, nc);
});

Deno.test("basics - request many waits for timer late response", async () => {
  const { ns, nc } = await setup({});
  const nci = nc as NatsConnectionImpl;

  const subj = createInbox();
  nc.subscribe(subj, {
    callback: async (_err, msg) => {
      await delay(1750);
      msg.respond();
    },
  });

  let count = 0;
  const start = Date.now();
  const iter = await nci.requestMany(subj, Empty, {
    strategy: RequestStrategy.Timer,
    maxWait: 2000,
  });
  for await (const mer of iter) {
    if (mer instanceof Error) {
      fail(mer.message);
    }
    count++;
  }
  const time = Date.now() - start;
  assert(time >= 2000);
  assertEquals(count, 1);
  await cleanup(ns, nc);
});

Deno.test("basics - request many stops on error", async () => {
  const { ns, nc } = await setup({});
  const nci = nc as NatsConnectionImpl;

  const subj = createInbox();

  const iter = await nci.requestMany(subj, Empty, {
    strategy: RequestStrategy.Timer,
    maxWait: 2000,
  });
  const d = deferred<Error>();
  for await (const mer of iter) {
    if (mer instanceof Error) {
      d.resolve(mer);
    }
  }
  const err = await d;
  assertErrorCode(err, ErrorCode.NoResponders);
  await cleanup(ns, nc);
});

Deno.test("basics - server version", async () => {
  const { ns, nc } = await setup({});
  const nci = nc as NatsConnectionImpl;
  assertEquals(nci.protocol.features.require("3.0.0"), false);
  assertEquals(nci.protocol.features.require("2.8.2"), true);

  const ok = nci.features.require("2.8.3");
  const bytes = nci.features.get(Feature.JS_PULL_MAX_BYTES);
  assertEquals(ok, bytes.ok);
  assertEquals(bytes.min, "2.8.3");
  assertEquals(ok, nci.protocol.features.supports(Feature.JS_PULL_MAX_BYTES));

  await cleanup(ns, nc);
});

<<<<<<< HEAD
Deno.test("basics - info", async () => {
  const { ns, nc } = await setup({});
  console.log(nc.info);
  await cleanup(ns, nc);
=======
Deno.test("basics - initial connect error", async () => {
  const listener = Deno.listen({ port: 0 });
  const port = (listener.addr as NetAddr).port;
  const sc = StringCodec();
  const INFO = sc.encode(
    `INFO {"server_id":"FAKE","server_name":"FAKE","version":"2.9.4","proto":1,"go":"go1.19.2","host":"127.0.0.1","port":${port},"headers":true,"max_payload":1048576,"jetstream":true,"client_id":4,"client_ip":"127.0.0.1"}\r\n`,
  );

  const done = (async () => {
    for await (const conn of listener) {
      await conn.write(INFO);
      setTimeout(() => {
        conn.close();
      });
    }
  })();

  try {
    await connect({ port, reconnect: false });
    fail("shouldn't have connected");
  } catch (err) {
    // in node we may get a disconnect which we generated
    // in deno we get the connection reset - but if running in CI this may turn out to be
    // a connection refused
    assertArrayIncludes(["ECONNRESET", "CONNECTION_REFUSED"], [err.code]);
  }
  listener.close();
  await done;
});

Deno.test("basics - close promise resolves", async () => {
  const ns = await NatsServer.start();
  const nc = await connect({ port: ns.port, reconnect: false });
  setTimeout(() => {
    ns.stop();
  });

  await nc.closed().then((err) => {
    assertEquals(err, undefined);
  }).catch((err) => {
    fail(err);
  });
>>>>>>> cbda424d
});<|MERGE_RESOLUTION|>--- conflicted
+++ resolved
@@ -1162,12 +1162,12 @@
   await cleanup(ns, nc);
 });
 
-<<<<<<< HEAD
 Deno.test("basics - info", async () => {
   const { ns, nc } = await setup({});
   console.log(nc.info);
   await cleanup(ns, nc);
-=======
+});
+
 Deno.test("basics - initial connect error", async () => {
   const listener = Deno.listen({ port: 0 });
   const port = (listener.addr as NetAddr).port;
@@ -1210,5 +1210,4 @@
   }).catch((err) => {
     fail(err);
   });
->>>>>>> cbda424d
-});+});
