import { cleanup, setup } from "./jstest_util.ts";
import {
  Service,
  ServiceConfig,
  ServiceError,
  ServiceErrorCodeHeader,
  ServiceErrorHeader,
  ServiceIdentity,
  ServiceImpl,
  ServiceInfo,
  ServiceMsg,
  ServiceSchema,
  ServiceStats,
} from "../nats-base-client/service.ts";
import {
  assert,
  assertEquals,
  assertExists,
  assertRejects,
  fail,
} from "https://deno.land/std@0.168.0/testing/asserts.ts";

import { collect, delay } from "../nats-base-client/util.ts";
import { NatsConnectionImpl } from "../nats-base-client/nats.ts";
import {
  connect,
  createInbox,
  ErrorCode,
  JSONCodec,
  Msg,
  NatsError,
  nuid,
  QueuedIterator,
  ServiceVerb,
  StringCodec,
} from "../src/mod.ts";

Deno.test("service - control subject", () => {
  const test = (verb: ServiceVerb) => {
    assertEquals(ServiceImpl.controlSubject(verb), `$SRV.${verb}`);
    assertEquals(ServiceImpl.controlSubject(verb, "NamE"), `$SRV.${verb}.NamE`);
    assertEquals(
      ServiceImpl.controlSubject(verb, "nAmE", "Id"),
      `$SRV.${verb}.nAmE.Id`,
    );
    assertEquals(
      ServiceImpl.controlSubject(verb, "nAMe", "iD", "hello.service"),
      `hello.service.${verb}.nAMe.iD`,
    );
  };
  [ServiceVerb.INFO, ServiceVerb.PING, ServiceVerb.SCHEMA, ServiceVerb.STATS]
    .forEach((v) => {
      test(v);
    });
});

Deno.test("service - bad name", async () => {
  const { ns, nc } = await setup({}, {});
  const subj = createInbox();
  await assertRejects(
    async () => {
      const _s = await nc.services.add({
        name: "/hello.world",
        version: "1.0.0",
        schema: {
          request: "a",
          response: "b",
        },
        endpoint: {
          subject: subj,
          handler: (_err: Error | null, msg: Msg) => {
            msg?.respond();
          },
        },
      }) as ServiceImpl;
    },
    Error,
    "name cannot contain '/'",
  );

  await cleanup(ns, nc);
});

Deno.test("service - client", async () => {
  const { ns, nc } = await setup({}, {});
  const sc = StringCodec();
  const subj = createInbox();
  const srv = await nc.services.add({
    name: "test",
    version: "1.0.0",
    description: "responds with hello",
    schema: {
      request: "a",
      response: "b",
    },
    endpoint: {
      subject: subj,
      handler: (_err: Error | null, msg: Msg) => {
        msg?.respond(sc.encode("hello"));
      },
    },
  }) as ServiceImpl;

  await nc.request(subj);
  await nc.request(subj);

  const m = nc.services.client();

  function verifyIdentity(ids: ServiceIdentity[]) {
    assertEquals(ids.length, 1);
    const e = ids[0];
    assertEquals(e.id, srv.id);
    assertEquals(e.name, srv.name);
    assertEquals(e.version, srv.version);
  }
  function verifyPing(pings: ServiceIdentity[]) {
    verifyIdentity(pings);
    const ping = pings[0];
    const r = ping as unknown as Record<string, unknown>;
    delete r.version;
    delete r.name;
    delete r.id;
    assertEquals(Object.keys(r).length, 0, JSON.stringify(r));
  }
  verifyPing(await collect(await m.ping()));
  verifyPing(await collect(await m.ping("test")));
  verifyPing(await collect(await m.ping("test", srv.id)));

  function verifyInfo(infos: ServiceInfo[]) {
    verifyIdentity(infos);
    const info = infos[0];
    assertEquals(info.description, srv.description);
    assertEquals(info.subject, srv.subject);
    const r = info as unknown as Record<string, unknown>;
    delete r.version;
    delete r.name;
    delete r.id;
    delete r.description;
    delete r.subject;
    assertEquals(Object.keys(r).length, 0, JSON.stringify(r));
  }

  // info
  verifyInfo(await collect(await m.info()));
  verifyInfo(await collect(await m.info("test")));
  verifyInfo(await collect(await m.info("test", srv.id)));

  function verifyStats(stats: ServiceStats[]) {
    verifyIdentity(stats);
    const stat = stats[0];
    assertEquals(stat.num_requests, 2);
    assertEquals(stat.num_errors, 0);
    assertEquals(typeof stat.processing_time, "number");
    assertEquals(typeof stat.average_processing_time, "number");
    assert(Date.parse(stat.started) > 0);

    // assert(Date.parse(stat.started) - Date.now() > 0, JSON.stringify(stat));

    const r = stat as unknown as Record<string, unknown>;
    delete r.version;
    delete r.name;
    delete r.id;
    delete r.num_requests;
    delete r.num_errors;
    delete r.processing_time;
    delete r.average_processing_time;
    delete r.started;
    assertEquals(Object.keys(r).length, 0, JSON.stringify(r));
  }

  verifyStats(await collect(await m.stats()));
  verifyStats(await collect(await m.stats("test")));
  verifyStats(await collect(await m.stats("test", srv.id)));

  function verifySchema(schemas: ServiceSchema[]) {
    verifyIdentity(schemas);
    const schema = schemas[0];
    assertExists(schema.schema);
    assertEquals(schema.schema?.request, srv.config.schema?.request);
    assertEquals(schema.schema?.response, srv.config.schema?.response);

    const r = schema as unknown as Record<string, unknown>;
    delete r.version;
    delete r.name;
    delete r.id;
    delete r.schema;
    assertEquals(Object.keys(r).length, 0, JSON.stringify(r));
  }

  // schema
  verifySchema(await collect(await m.schema()));
  verifySchema(await collect(await m.schema("test")));
  verifySchema(await collect(await m.schema("test", srv.id)));

  await cleanup(ns, nc);
});

Deno.test("service - basics", async () => {
  const { ns, nc } = await setup({}, {});
  const srvA = await nc.services.add({
    name: "test",
    version: "0.0.0",
    endpoint: {
      subject: "foo",
      handler: (_err: Error | null, msg: Msg) => {
        msg?.respond();
      },
    },
  }) as ServiceImpl;

  const srvB = await nc.services.add({
    name: "test",
    version: "0.0.0",
    endpoint: {
      subject: "foo",
      handler: (_err: Error | null, msg: Msg) => {
        msg?.respond();
      },
    },
  }) as ServiceImpl;

  const m = nc.services.client();
  const count = async (
    p: Promise<QueuedIterator<unknown>>,
  ): Promise<number> => {
    return (await collect(await p)).length;
  };

  assertEquals(await count(m.ping()), 2);
  assertEquals(await count(m.ping("test")), 2);
  assertEquals(await count(m.ping("test", srvA.id)), 1);
  await assertRejects(
    async () => {
      await collect(await m.ping("test", "c"));
    },
    Error,
    ErrorCode.NoResponders,
  );

  assertEquals(await count(m.info()), 2);
  assertEquals(await count(m.info("test")), 2);
  assertEquals(await count(m.info("test", srvB.id)), 1);
  await assertRejects(
    async () => {
      await collect(await m.info("test", "c"));
    },
    Error,
    ErrorCode.NoResponders,
  );

  assertEquals(await count(m.stats()), 2);
  assertEquals(await count(m.stats("test")), 2);
  assertEquals(await count(m.stats("test", srvB.id)), 1);
  await assertRejects(
    async () => {
      await collect(await m.stats("test", "c"));
    },
    Error,
    ErrorCode.NoResponders,
  );

  assertEquals(await count(m.schema()), 2);
  assertEquals(await count(m.schema("test")), 2);
  assertEquals(await count(m.schema("test", srvB.id)), 1);
  await assertRejects(
    async () => {
      await collect(await m.schema("test", "c"));
    },
    Error,
    ErrorCode.NoResponders,
  );

  await srvA.stop();
  await srvB.stop();

  await cleanup(ns, nc);
});

Deno.test("service - handler error", async () => {
  const { ns, nc } = await setup();

  await nc.services.add({
    name: "test",
    version: "1.2.3",
    endpoint: {
      subject: "fail",
      handler: () => {
        throw new Error("cb error");
      },
    },
  });

  const r = await nc.request("fail");
  assertEquals(r.headers?.get(ServiceErrorHeader), "cb error");
  assertEquals(r.headers?.get(ServiceErrorCodeHeader), "500");

  await cleanup(ns, nc);
});

Deno.test("service - stop error", async () => {
  const { ns, nc } = await setup({
    authorization: {
      users: [{
        user: "a",
        password: "a",
        permissions: {
          subscribe: {
            deny: "fail",
          },
        },
      }],
    },
  }, { user: "a", pass: "a" });

  const service = await nc.services.add({
    name: "test",
    version: "2.0.0",
    endpoint: {
      subject: "fail",
      handler: (err) => {
        if (err) {
          service.stop(err);
          return;
        }
        fail("shouldn't have subscribed");
      },
    },
  });

  const err = await service.stopped as NatsError;
  assertEquals(
    err.code,
    ErrorCode.PermissionsViolation,
  );

  await cleanup(ns, nc);
});

Deno.test("service - start error", async () => {
  const { ns, nc } = await setup({
    authorization: {
      users: [{
        user: "a",
        password: "a",
        permissions: {
          subscribe: {
            deny: "fail",
          },
        },
      }],
    },
  }, { user: "a", pass: "a" });

  const service = await nc.services.add({
    name: "test",
    version: "2.0.0",
    endpoint: {
      subject: "fail",
      handler: (_err, msg) => {
        msg?.respond();
      },
    },
  });

  const err = await service.stopped as NatsError;
  assertEquals(
    err.code,
    ErrorCode.PermissionsViolation,
  );

  await cleanup(ns, nc);
});

Deno.test("service - callback error", async () => {
  const { ns, nc } = await setup();
  await nc.services.add({
    name: "test",
    version: "2.0.0",
    endpoint: {
      subject: "fail",
      handler: (err) => {
        if (err === null) {
          throw new Error("boom");
        }
      },
    },
  });

  const m = await nc.request("fail");
  assertEquals(m.headers?.get(ServiceErrorHeader), "boom");
  assertEquals(m.headers?.get(ServiceErrorCodeHeader), "500");

  await cleanup(ns, nc);
});

Deno.test("service -service error is headers", async () => {
  const { ns, nc } = await setup();
  await nc.services.add({
    name: "test",
    version: "2.0.0",
    endpoint: {
      subject: "fail",
      handler: (): void => {
        // tossing service error should have the code/description
        throw new ServiceError(1210, "something");
      },
    },
  });

  const m = await nc.request("fail");
  assertEquals(m.headers?.get(ServiceErrorHeader), "something");
  assertEquals(m.headers?.get(ServiceErrorCodeHeader), "1210");

  await cleanup(ns, nc);
});

Deno.test("service - sub stop", async () => {
  const { ns, nc } = await setup();

  const service = await nc.services.add({
    name: "test",
    version: "2.0.0",
    endpoint: {
      subject: "q",
      handler: (_err, msg) => {
        msg?.respond();
      },
    },
  });

  const nci = nc as NatsConnectionImpl;
  for (const s of nci.protocol.subscriptions.subs.values()) {
    if (s.subject === "q") {
      s.close();
      break;
    }
  }
  const err = await service.stopped as Error;
  assertEquals(err.message, "required subscription q stopped");

  await cleanup(ns, nc);
});

Deno.test("service - monitoring sub stop", async () => {
  const { ns, nc } = await setup();

  const service = await nc.services.add({
    name: "test",
    version: "2.0.0",
    endpoint: {
      subject: "q",
      handler: (_err, msg) => {
        msg?.respond();
      },
    },
  });

  const nci = nc as NatsConnectionImpl;
  for (const s of nci.protocol.subscriptions.subs.values()) {
    if (s.subject === "$SRV.PING") {
      s.close();
      break;
    }
  }
  const err = await service.stopped as Error;
  assertEquals(err.message, "required subscription $SRV.PING stopped");

  await cleanup(ns, nc);
});

Deno.test("service - custom stats handler", async () => {
  const { ns, nc } = await setup();

  await nc.services.add({
    name: "test",
    version: "2.0.0",
    endpoint: {
      subject: "q",
      handler: (_err, msg) => {
        msg?.respond();
      },
    },
    statsHandler: (): Promise<unknown> => {
      return Promise.resolve({ hello: "world" });
    },
  });

  const m = nc.services.client();
  const stats = await collect(await m.stats());
  assertEquals(stats.length, 1);
  assertEquals(((stats[0].data) as Record<string, string>).hello, "world");

  await cleanup(ns, nc);
});

Deno.test("service - bad stats handler", async () => {
  const { ns, nc } = await setup();

  const config = {
    name: "test",
    version: "2.0.0",
    endpoint: {
      subject: "q",
      handler: (_err: Error | null, msg: ServiceMsg) => {
        msg?.respond();
      },
    },
    // @ts-ignore: test
    statsHandler: "hello world",
  };
  await nc.services.add(config as unknown as ServiceConfig);
  const m = nc.services.client();
  const stats = await collect(await m.stats());
  assertEquals(stats.length, 1);
  assertEquals(stats[0].data, undefined);

  await cleanup(ns, nc);
});

Deno.test("service - stats handler error", async () => {
  const { ns, nc } = await setup();

  await nc.services.add({
    name: "test",
    version: "2.0.0",
    endpoint: {
      subject: "q",
      handler: (_err, msg) => {
        msg?.respond();
      },
    },
    statsHandler: (): Promise<unknown> => {
      throw new Error("bad stats handler");
    },
  });
  const m = nc.services.client();
  const stats = await collect(await m.stats());
  assertEquals(stats.length, 1);
  assertEquals(stats[0].data, undefined);
  assertEquals(stats[0].last_error, "bad stats handler");
  assertEquals(stats[0].num_errors, 1);

  await cleanup(ns, nc);
});

Deno.test("service - reset", async () => {
  const { ns, nc } = await setup();

  const service = await nc.services.add({
    name: "test",
    version: "2.0.0",
    endpoint: {
      subject: "q",
      handler: (_err, msg): void => {
        msg.respond();
      },
    },
  }) as ServiceImpl;

  await nc.request("q");
  await nc.request("q");

  service.countError(new Error("hello"));

  const m = nc.services.client();
  let stats = await collect(await m.stats());
  assertEquals(stats.length, 1);
  assert(stats[0].processing_time >= 0);
  assert(stats[0].average_processing_time >= 0);
  assertEquals(stats[0].num_errors, 1);
  assertEquals(stats[0].last_error, "hello");

  service.reset();
  stats = await collect(await m.stats());
  assertEquals(stats.length, 1);
  assertEquals(stats[0].num_requests, 0);
  assertEquals(stats[0].processing_time, 0);
  assertEquals(stats[0].average_processing_time, 0);
  assertEquals(stats[0].num_errors, 0);
  assertEquals(stats[0].last_error, undefined);

  await cleanup(ns, nc);
});

Deno.test("service - iter", async () => {
  const { ns, nc } = await setup();

  const service = await nc.services.add({
    name: "test",
    version: "2.0.0",
    endpoint: {
      subject: "q",
    },
  }) as ServiceImpl;

  (async () => {
    for await (const m of service) {
      await delay(500);
      m.respond();
    }
  })().then();

  await nc.request("q");
  await nc.request("q");
  service.countError(new Error("hello"));

  const m = nc.services.client();
  let stats = await collect(await m.stats());
  assertEquals(stats.length, 1);
  assert(stats[0].processing_time >= 0);
  assert(stats[0].average_processing_time > 0);
  assertEquals(stats[0].num_errors, 1);
  assertEquals(stats[0].last_error, "hello");

  service.reset();
  stats = await collect(await m.stats());
  assertEquals(stats.length, 1);
  assertEquals(stats[0].num_requests, 0);
  assertEquals(stats[0].processing_time, 0);
  assertEquals(stats[0].average_processing_time, 0);
  assertEquals(stats[0].num_errors, 0);
  assertEquals(stats[0].last_error, undefined);

  await cleanup(ns, nc);
});

Deno.test("service - iter closed", async () => {
  const { ns, nc } = await setup();

  const service = await nc.services.add({
    name: "test",
    version: "2.0.0",
    endpoint: {
      subject: "q",
    },
  });

  (async () => {
    for await (const m of service) {
      m.respond();
      break;
    }
  })().then();

  await nc.request("q");
  const err = await service.stopped;
  assertEquals(err, null);

  await cleanup(ns, nc);
});

Deno.test("service - version must be semver", async () => {
  const { ns, nc } = await setup();
  const test = (v?: string): Promise<Service> => {
    return nc.services.add({
      name: "test",
      // @ts-ignore: testing
      version: v,
      endpoint: {
        subject: "q",
      },
    });
  };

  await assertRejects(
    async () => {
      await test();
    },
    Error,
    "'' is not a semver value",
  );

  await assertRejects(
    async () => {
      await test("a.b.c");
    },
    Error,
    "'a.b.c' is not a semver value",
  );

  const srv = await test("v1.2.3-hello") as ServiceImpl;
  const info = srv.info();
  assertEquals(info.id, srv.id);
  assertEquals(info.name, srv.name);
  assertEquals(info.version, "v1.2.3-hello");
  assertEquals(info.description, srv.description);
  assertEquals(info.subject, "q");

  await cleanup(ns, nc);
});

Deno.test("service - service errors", async () => {
  const { ns, nc } = await setup();
  const srv = await nc.services.add({
    name: "test",
    version: "2.0.0",
    endpoint: {
      subject: "q",
    },
  });

  (async () => {
    for await (const m of srv) {
      m.data.length ? m.respond() : m.respondError(411, "data required");
    }
  })().then();

  let r = await nc.request("q");
  assertEquals(ServiceError.isServiceError(r), true);
  const serr = ServiceError.toServiceError(r);
  assertEquals(serr?.code, 411);
  assertEquals(serr?.message, "data required");

  r = await nc.request("q", new Uint8Array(1));
  assertEquals(ServiceError.isServiceError(r), false);
  assertEquals(ServiceError.toServiceError(r), null);
  await cleanup(ns, nc);
});

Deno.test("service - cross platform service test", async () => {
  const nc = await connect({ servers: "demo.nats.io" });
  const name = `echo_${nuid.next()}`;
  const _srv = await nc.services.add({
    name,
    version: "0.0.1",
    endpoint: {
      subject: createInbox(),
      handler: (_err: NatsError | null, m: ServiceMsg): void => {
        if (m.data.length === 0) {
          m.respondError(400, "need a string", JSONCodec().encode(""));
        } else {
          if (StringCodec().decode(m.data) === "error") {
            throw new Error("service asked to throw an error");
          }
          m.respond(m.data);
        }
      },
    },
    schema: { request: "a", response: "b" },
    statsHandler: (): Promise<unknown> => {
      return Promise.resolve("hello world");
    },
  }) as ServiceImpl;

  const args = [
    "deno",
    "run",
    "-A",
    "./tests/helpers/service-check.ts",
    "--name",
    name,
    "--server",
    "demo.nats.io",
  ];

  const p = Deno.run({ cmd: args, stderr: "piped", stdout: "piped" });
<<<<<<< HEAD
  const [status, stderr] = await Promise.all([
=======
  const [status, _stdout, stderr] = await Promise.all([
>>>>>>> c8d04108
    p.status(),
    p.stderrOutput(),
  ]);

  if (!status.success) {
    fail(StringCodec().decode(stderr));
  }
  p.close();

  await nc.close();
});

Deno.test("service - stats name respects assigned name", async () => {
  const { ns, nc } = await setup();
  const test = await nc.services.add({
    name: "tEsT",
    // @ts-ignore: testing
    version: "0.0.1",
    endpoint: {
      subject: "q",
      handler: (_err, msg) => {
        msg?.respond();
      },
    },
  });
  const stats = await test.stats();
  assertEquals(stats.name, "tEsT");
  const r = await nc.request(`$SRV.PING.tEsT`);
  const si = JSONCodec<ServiceIdentity>().decode(r.data);
  assertEquals(si.name, "tEsT");

  await cleanup(ns, nc);
});<|MERGE_RESOLUTION|>--- conflicted
+++ resolved
@@ -754,12 +754,9 @@
   ];
 
   const p = Deno.run({ cmd: args, stderr: "piped", stdout: "piped" });
-<<<<<<< HEAD
-  const [status, stderr] = await Promise.all([
-=======
   const [status, _stdout, stderr] = await Promise.all([
->>>>>>> c8d04108
     p.status(),
+    p.output(),
     p.stderrOutput(),
   ]);
 
