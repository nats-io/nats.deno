--- conflicted
+++ resolved
@@ -3138,7 +3138,6 @@
   await NatsServer.stopAll(servers);
 });
 
-<<<<<<< HEAD
 Deno.test("jetstream - backoff", async () => {
   const { ns, nc } = await setup(jetstreamServerConf({}, true));
   if (await notCompatible(ns, nc, "2.7.2")) {
@@ -3193,7 +3192,8 @@
   assert(delta[3] > 4250 && delta[2] < 4500);
 
   await cleanup(ns, nc);
-=======
+});
+
 Deno.test("jetstream - push bound", async () => {
   const { ns, nc } = await setup(jetstreamServerConf({}, true));
   const { stream, subj } = await initStream(nc);
@@ -3228,5 +3228,4 @@
   );
 
   await cleanup(ns, nc, nc2);
->>>>>>> 8d6f7187
 });