--- conflicted
+++ resolved
@@ -3412,7 +3412,7 @@
   await cleanup(ns, nc);
 });
 
-<<<<<<< HEAD
+
 Deno.test("jetstream - repub on 503", async () => {
   let servers = await NatsServer.jetstreamCluster(4, {});
   servers[0].config.jetstream = "disabled";
@@ -3460,7 +3460,7 @@
 
   await nc.close();
   await NatsServer.stopAll(servers);
-=======
+ 
 Deno.test("jetstream - duplicate message pub", async () => {
   const { ns, nc } = await setup(jetstreamServerConf({}, true));
   const { subj } = await initStream(nc);
@@ -3509,5 +3509,4 @@
   await done;
 
   await cleanup(ns, nc);
->>>>>>> fbad17c9
 });