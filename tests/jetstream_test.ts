--- conflicted
+++ resolved
@@ -55,11 +55,8 @@
 import { defaultJsOptions } from "../nats-base-client/jsbaseclient_api.ts";
 import { connect } from "../src/connect.ts";
 import { ConsumerOptsBuilderImpl } from "../nats-base-client/jsconsumeropts.ts";
-<<<<<<< HEAD
 import { Match } from "../nats-base-client/headers.ts";
-=======
 import { assertBetween } from "./helpers/mod.ts";
->>>>>>> 8d7402a2
 
 function callbackConsume(debug = false): JsMsgCallback {
   return (err: NatsError | null, jm: JsMsg | null) => {
