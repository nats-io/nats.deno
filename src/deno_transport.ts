/*
 * Copyright 2020-2022 The NATS Authors
 * Licensed under the Apache License, Version 2.0 (the "License");
 * you may not use this file except in compliance with the License.
 * You may obtain a copy of the License at
 *
 * http://www.apache.org/licenses/LICENSE-2.0
 *
 * Unless required by applicable law or agreed to in writing, software
 * distributed under the License is distributed on an "AS IS" BASIS,
 * WITHOUT WARRANTIES OR CONDITIONS OF ANY KIND, either express or implied.
 * See the License for the specific language governing permissions and
 * limitations under the License.
 */

import { BufWriter } from "https://deno.land/std@0.171.0/io/mod.ts";
import { Deferred, deferred } from "../nats-base-client/internal_mod.ts";
import Conn = Deno.Conn;
import {
  checkOptions,
  checkUnsupportedOption,
  ConnectionOptions,
  DataBuffer,
  Empty,
  ErrorCode,
  extractProtocolMessage,
  INFO,
  NatsError,
  render,
  ServerInfo,
  TE,
  Transport,
} from "../nats-base-client/internal_mod.ts";
import type { TlsOptions } from "../nats-base-client/types.ts";

<<<<<<< HEAD
const VERSION = "1.11.0-0";
=======
const VERSION = "1.10.3";
>>>>>>> ffde2e38
const LANG = "nats.deno";

// if trying to simply write to the connection for some reason
// messages are dropped - deno websocket implementation does this.
export async function write(
  frame: Uint8Array,
  writer: BufWriter,
): Promise<void> {
  await writer.write(frame);
  await writer.flush();
}

export class DenoTransport implements Transport {
  version: string = VERSION;
  lang: string = LANG;
  closeError?: Error;
  private options!: ConnectionOptions;
  private buf: Uint8Array;
  private encrypted = false;
  private done = false;
  private closedNotification: Deferred<void | Error> = deferred();
  // @ts-ignore: Deno 1.9.0 broke compatibility by adding generics to this
  private conn!: Conn<NetAddr>;
  private writer!: BufWriter;

  // the async writes to the socket do not guarantee
  // the order of the writes - this leads to interleaving
  // which results in protocol errors on the server
  private sendQueue: Array<{
    frame: Uint8Array;
    d: Deferred<void>;
  }> = [];

  constructor() {
    this.buf = new Uint8Array(1024 * 8);
  }

  async connect(
    hp: { hostname: string; port: number; tlsName: string },
    options: ConnectionOptions,
  ) {
    this.options = options;
    try {
      this.conn = await Deno.connect(hp);
      const info = await this.peekInfo();
      checkOptions(info, this.options);
      const { tls_required: tlsRequired, tls_available: tlsAvailable } = info;
      const desired = tlsAvailable === true && options.tls !== null;
      if (tlsRequired || desired) {
        const tlsn = hp.tlsName ? hp.tlsName : hp.hostname;
        await this.startTLS(tlsn);
      } else {
        this.writer = new BufWriter(this.conn);
      }
    } catch (err) {
      this.conn?.close();
      throw err.name === "ConnectionRefused"
        ? NatsError.errorForCode(ErrorCode.ConnectionRefused)
        : err;
    }
  }

  get isClosed(): boolean {
    return this.done;
  }

  async peekInfo(): Promise<ServerInfo> {
    const inbound = new DataBuffer();
    let pm: string;
    while (true) {
      const c = await this.conn.read(this.buf);
      if (c === null) {
        // EOF
        throw new Error("socket closed while expecting INFO");
      } else if (c) {
        const frame = this.buf.subarray(0, c);
        if (this.options.debug) {
          console.info(`> ${render(frame)}`);
        }
        inbound.fill(frame);
        const raw = inbound.peek();
        pm = extractProtocolMessage(raw);
        if (pm !== "") {
          break;
        }
      }
    }
    // reset the buffer to previously read, so the client
    // can validate the info matches the connection
    this.buf = new Uint8Array(inbound.drain());
    // expecting the info protocol
    const m = INFO.exec(pm);
    if (!m) {
      throw new Error("unexpected response from server");
    }
    return JSON.parse(m[1]) as ServerInfo;
  }

  async startTLS(hostname: string): Promise<void> {
    const tls = this.options && this.options.tls
      ? this.options.tls
      : {} as TlsOptions;

    // these options are not available in Deno
    checkUnsupportedOption("tls.ca", tls.ca);
    checkUnsupportedOption("tls.cert", tls.cert);
    checkUnsupportedOption("tls.certFile", tls.certFile);
    checkUnsupportedOption("tls.key", tls.key);
    checkUnsupportedOption("tls.keyFile", tls.keyFile);

    const sto = { hostname } as Deno.StartTlsOptions;
    if (tls.caFile) {
      const ca = await Deno.readTextFile(tls.caFile);
      sto.caCerts = [ca];
    }

    this.conn = await Deno.startTls(
      this.conn,
      sto,
    );
    // this is necessary because the startTls process doesn't
    // reject a bad certificate, however the next write will.
    // to identify this as the error, we force it
    await this.conn.write(Empty);
    this.encrypted = true;
    this.writer = new BufWriter(this.conn);
  }

  async *[Symbol.asyncIterator](): AsyncIterableIterator<Uint8Array> {
    let reason: Error | undefined;
    // yield what we initially read
    yield this.buf;

    while (!this.done) {
      try {
        this.buf = new Uint8Array(64 * 1024);
        const c = await this.conn.read(this.buf);
        if (c === null) {
          break;
        }
        if (c) {
          const frame = this.buf.subarray(0, c);
          if (this.options.debug) {
            console.info(`> ${render(frame)}`);
          }
          yield frame;
        }
      } catch (err) {
        reason = err;
        break;
      }
    }
    this._closed(reason).then().catch();
  }

  private enqueue(frame: Uint8Array): Promise<void> {
    if (this.done) {
      return Promise.resolve();
    }
    const d = deferred<void>();
    this.sendQueue.push({ frame, d });
    if (this.sendQueue.length === 1) {
      this.dequeue();
    }
    return d;
  }

  private dequeue(): void {
    const [entry] = this.sendQueue;
    if (!entry) return;
    if (this.done) return;
    const { frame, d } = entry;
    write(frame, this.writer)
      .then(() => {
        if (this.options.debug) {
          console.info(`< ${render(frame)}`);
        }
        d.resolve();
      })
      .catch((err) => {
        if (this.options.debug) {
          console.error(`!!! ${render(frame)}: ${err}`);
        }
        d.reject(err);
      })
      .finally(() => {
        this.sendQueue.shift();
        this.dequeue();
      });
  }

  send(frame: Uint8Array): void {
    const p = this.enqueue(frame);
    p.catch((_err) => {
      // we ignore write errors because client will
      // fail on a read or when the heartbeat timer
      // detects a stale connection
    });
  }

  isEncrypted(): boolean {
    return this.encrypted;
  }

  close(err?: Error): Promise<void> {
    return this._closed(err, false);
  }

  disconnect() {
    this._closed(undefined, true)
      .then().catch();
  }

  async _closed(err?: Error, internal = true): Promise<void> {
    if (this.done) return;
    this.done = true;
    this.closeError = err;
    if (!err && internal) {
      try {
        // this is a noop but gives us a place to hang
        // a close and ensure that we sent all before closing
        // we wait for the operation to fail or succeed
        await this.enqueue(TE.encode(""));
      } catch (err) {
        if (this.options.debug) {
          console.log("transport close terminated with an error", err);
        }
      }
    }
    try {
      this.conn?.close();
    } catch (_err) {
      // ignored
    }

    if (internal) {
      this.closedNotification.resolve(err);
    }
  }

  closed(): Promise<void | Error> {
    return this.closedNotification;
  }
}

export async function denoResolveHost(s: string): Promise<string[]> {
  const a = Deno.resolveDns(s, "A");
  const aaaa = Deno.resolveDns(s, "AAAA");
  const ips: string[] = [];
  const w = await Promise.allSettled([a, aaaa]);
  if (w[0].status === "fulfilled") {
    ips.push(...w[0].value);
  }
  if (w[1].status === "fulfilled") {
    ips.push(...w[1].value);
  }
  if (ips.length === 0) {
    ips.push(s);
  }
  return ips;
}<|MERGE_RESOLUTION|>--- conflicted
+++ resolved
@@ -33,11 +33,7 @@
 } from "../nats-base-client/internal_mod.ts";
 import type { TlsOptions } from "../nats-base-client/types.ts";
 
-<<<<<<< HEAD
 const VERSION = "1.11.0-0";
-=======
-const VERSION = "1.10.3";
->>>>>>> ffde2e38
 const LANG = "nats.deno";
 
 // if trying to simply write to the connection for some reason
