/*
 * Copyright 2022-2023 The NATS Authors
 * Licensed under the Apache License, Version 2.0 (the "License");
 * you may not use this file except in compliance with the License.
 * You may obtain a copy of the License at
 *
 * http://www.apache.org/licenses/LICENSE-2.0
 *
 * Unless required by applicable law or agreed to in writing, software
 * distributed under the License is distributed on an "AS IS" BASIS,
 * WITHOUT WARRANTIES OR CONDITIONS OF ANY KIND, either express or implied.
 * See the License for the specific language governing permissions and
 * limitations under the License.
 */

import {
  cleanup,
  jetstreamServerConf,
  notCompatible,
  setup,
} from "../../tests/helpers/mod.ts";
import {
  assert,
  assertEquals,
  assertExists,
  assertRejects,
  equal,
} from "https://deno.land/std@0.190.0/testing/asserts.ts";
import { DataBuffer } from "../../nats-base-client/databuffer.ts";
import { crypto } from "https://deno.land/std@0.190.0/crypto/mod.ts";
import { ObjectInfo, ObjectStoreMeta, StorageType } from "../mod.ts";
import { Empty, headers, nanos, StringCodec } from "../../src/mod.ts";
import { equals } from "https://deno.land/std@0.190.0/bytes/mod.ts";
import { SHA256 } from "../../nats-base-client/sha256.js";
import { Base64UrlPaddedCodec } from "../../nats-base-client/base64.ts";
import { digestType } from "../objectstore.ts";

function readableStreamFrom(data: Uint8Array): ReadableStream<Uint8Array> {
  return new ReadableStream<Uint8Array>({
    pull(controller) {
      controller.enqueue(data);
      controller.close();
    },
  });
}

async function fromReadableStream(
  rs: ReadableStream<Uint8Array>,
): Promise<Uint8Array> {
  const buf = new DataBuffer();
  const reader = rs.getReader();
  while (true) {
    const { done, value } = await reader.read();
    if (done) {
      return buf.drain();
    }
    if (value && value.length) {
      buf.fill(value);
    }
  }
}

function makeData(n: number): Uint8Array {
  const data = new Uint8Array(n);
  let index = 0;
  let bytes = n;
  while (true) {
    if (bytes === 0) {
      break;
    }
    const len = bytes > 65536 ? 65536 : bytes;
    bytes -= len;
    const buf = new Uint8Array(len);
    crypto.getRandomValues(buf);
    data.set(buf, index);
    index += buf.length;
  }
  return data;
}

function digest(data: Uint8Array): string {
  const sha = new SHA256();
  sha.update(data);
  const digest = sha.digest("base64");
  const pad = digest.length % 3;
  const padding = pad > 0 ? "=".repeat(pad) : "";
  return `${digestType}${digest}${padding}`;
}

Deno.test("objectstore - basics", async () => {
  const { ns, nc } = await setup(jetstreamServerConf({}, true));
  if (await notCompatible(ns, nc, "2.6.3")) {
    return;
  }

  const blob = new Uint8Array(65536);
  crypto.getRandomValues(blob);

  const js = nc.jetstream();
  const os = await js.views.os("OBJS", { description: "testing" });

  const info = await os.status();
  assertEquals(info.description, "testing");
  assertEquals(info.ttl, 0);
  assertEquals(info.replicas, 1);
  assertEquals(info.streamInfo.config.name, "OBJ_OBJS");

  const oi = await os.put(
    { name: "BLOB", description: "myblob" },
    readableStreamFrom(blob),
  );
  assertEquals(oi.bucket, "OBJS");
  assertEquals(oi.nuid.length, 22);
  assertEquals(oi.name, "BLOB");
  assertEquals(oi.digest, digest(blob));
  assertEquals(oi.description, "myblob");
  assertEquals(oi.deleted, false);
  assert(typeof oi.mtime === "string");

  const jsm = await nc.jetstreamManager();
  const si = await jsm.streams.info("OBJ_OBJS");
  assertExists(si);

  const osi = await os.seal();
  assertEquals(osi.sealed, true);
  assert(osi.size > blob.length);
  assertEquals(osi.storage, StorageType.File);
  assertEquals(osi.description, "testing");

  let or = await os.get("foo");
  assertEquals(or, null);

  or = await os.get("BLOB");
  assertExists(or);
  const read = await fromReadableStream(or!.data);
  equal(read, blob);

  assertEquals(await os.destroy(), true);
  await assertRejects(
    async () => {
      await jsm.streams.info("OBJ_OBJS");
    },
    Error,
    "stream not found",
  );

  await cleanup(ns, nc);
});

Deno.test("objectstore - default status", async () => {
  const { ns, nc } = await setup(jetstreamServerConf({}, true));
  if (await notCompatible(ns, nc, "2.6.3")) {
    return;
  }
  const js = nc.jetstream();
  const os = await js.views.os("test", { description: "testing" });
  const blob = new Uint8Array(65536);
  crypto.getRandomValues(blob);
  await os.put({ name: "BLOB" }, readableStreamFrom(blob));

  const status = await os.status();
  assertEquals(status.backingStore, "JetStream");
  assertEquals(status.bucket, "test");
  assertEquals(status.streamInfo.config.name, "OBJ_test");

  await cleanup(ns, nc);
});

Deno.test("objectstore - chunked content", async () => {
  const { ns, nc } = await setup(jetstreamServerConf({
    jetstream: {
      max_memory_store: 10 * 1024 * 1024 + 33,
    },
  }, true));
  if (await notCompatible(ns, nc, "2.6.3")) {
    return;
  }
  const js = nc.jetstream();
  const os = await js.views.os("test", { storage: StorageType.Memory });

  const data = makeData(nc.info!.max_payload * 3);
  await os.put(
    { name: "blob", options: { max_chunk_size: nc.info!.max_payload } },
    readableStreamFrom(data),
  );

  const d = await os.get("blob");
  assertEquals(d!.info.digest, digest(data));
  const vv = await fromReadableStream(d!.data);
  equals(vv, data);

  await cleanup(ns, nc);
});

Deno.test("objectstore - multi content", async () => {
  const { ns, nc } = await setup(jetstreamServerConf({}, true));
  if (await notCompatible(ns, nc, "2.6.3")) {
    return;
  }
  const js = nc.jetstream();
  const os = await js.views.os("test", { storage: StorageType.Memory });

  const a = makeData(128);
  await os.put(
    { name: "a.js", options: { max_chunk_size: 1 } },
    readableStreamFrom(a),
  );
  const sc = StringCodec();
  const b = sc.encode("hello world from object store");
  await os.put(
    { name: "b.js", options: { max_chunk_size: nc.info!.max_payload } },
    readableStreamFrom(b),
  );

  let d = await os.get("a.js");
  let vv = await fromReadableStream(d!.data);
  equals(vv, a);

  d = await os.get("b.js");
  vv = await fromReadableStream(d!.data);
  equals(vv, b);

  await cleanup(ns, nc);
});

Deno.test("objectstore - delete markers", async () => {
  const { ns, nc } = await setup(jetstreamServerConf({}, true));
  if (await notCompatible(ns, nc, "2.6.3")) {
    return;
  }
  const js = nc.jetstream();
  const os = await js.views.os("test", { storage: StorageType.Memory });

  const a = makeData(128);
  await os.put(
    { name: "a", options: { max_chunk_size: 10 } },
    readableStreamFrom(a),
  );

  const p = await os.delete("a");
  assertEquals(p.purged, 13);

  const info = await os.info("a");
  assertExists(info);
  assertEquals(info!.deleted, true);

  await cleanup(ns, nc);
});

Deno.test("objectstore - get on deleted returns error", async () => {
  const { ns, nc } = await setup(jetstreamServerConf({}, true));
  if (await notCompatible(ns, nc, "2.6.3")) {
    return;
  }
  const js = nc.jetstream();
  const os = await js.views.os("test", { storage: StorageType.Memory });

  const a = makeData(128);
  await os.put(
    { name: "a", options: { max_chunk_size: 10 } },
    readableStreamFrom(a),
  );

  const p = await os.delete("a");
  assertEquals(p.purged, 13);

  const info = await os.info("a");
  assertExists(info);
  assertEquals(info!.deleted, true);

  const r = await os.get("a");
  assertEquals(r, null);

  await cleanup(ns, nc);
});

Deno.test("objectstore - multi with delete", async () => {
  const { ns, nc } = await setup(jetstreamServerConf({}, true));
  if (await notCompatible(ns, nc, "2.6.3")) {
    return;
  }
  const js = nc.jetstream();
  const os = await js.views.os("test", { storage: StorageType.Memory });

  const sc = StringCodec();

  await os.put(
    { name: "a" },
    readableStreamFrom(sc.encode("a!")),
  );

  const si = await os.status({ subjects_filter: ">" });
  await os.put(
    { name: "b", options: { max_chunk_size: nc.info!.max_payload } },
    readableStreamFrom(sc.encode("b!")),
  );

  await os.get("b");
  await os.delete("b");

  const s2 = await os.status({ subjects_filter: ">" });
  // should have the tumbstone for the deleted subject
  assertEquals(s2.streamInfo.state.messages, si.streamInfo.state.messages + 1);

  await cleanup(ns, nc);
});

Deno.test("objectstore - object names", async () => {
  const { ns, nc } = await setup(jetstreamServerConf({}, true));
  if (await notCompatible(ns, nc, "2.6.3")) {
    return;
  }
  const js = nc.jetstream();
  const os = await js.views.os("test", { storage: StorageType.Memory });
  const sc = StringCodec();
  await os.put({ name: "blob.txt" }, readableStreamFrom(sc.encode("A")));
  await os.put({ name: "foo bar" }, readableStreamFrom(sc.encode("A")));
  await os.put({ name: " " }, readableStreamFrom(sc.encode("A")));
  await os.put({ name: "*" }, readableStreamFrom(sc.encode("A")));
  await os.put({ name: ">" }, readableStreamFrom(sc.encode("A")));
  await assertRejects(async () => {
    await os.put({ name: "" }, readableStreamFrom(sc.encode("A")));
  });
  await cleanup(ns, nc);
});

Deno.test("objectstore - metadata", async () => {
  const { ns, nc } = await setup(jetstreamServerConf({}, true));
  if (await notCompatible(ns, nc, "2.6.3")) {
    return;
  }
  const js = nc.jetstream();
  const os = await js.views.os("test", { storage: StorageType.Memory });
  const sc = StringCodec();

  await os.put({ name: "a" }, readableStreamFrom(sc.encode("A")));

  // rename a
  let meta = { name: "b" } as ObjectStoreMeta;
  await os.update("a", meta);
  let info = await os.info("b");
  assertExists(info);
  assertEquals(info!.name, "b");

  // add some headers
  meta = {} as ObjectStoreMeta;
  meta.headers = headers();
  meta.headers.set("color", "red");
  await os.update("b", meta);

  info = await os.info("b");
  assertExists(info);
  assertEquals(info!.headers?.get("color"), "red");

  await cleanup(ns, nc);
});

Deno.test("objectstore - empty entry", async () => {
  const { ns, nc } = await setup(jetstreamServerConf({}, true));
  if (await notCompatible(ns, nc, "2.6.3")) {
    return;
  }
  const js = nc.jetstream();
  const os = await js.views.os("empty");

  const oi = await os.put(
    { name: "empty" },
    readableStreamFrom(new Uint8Array(0)),
  );
  assertEquals(oi.nuid.length, 22);
  assertEquals(oi.name, "empty");
  assertEquals(oi.digest, digest(new Uint8Array(0)));
  assertEquals(oi.chunks, 0);

  const or = await os.get("empty");
  assert(or !== null);
  assertEquals(await or.error, null);
  const v = await fromReadableStream(or.data);
  assertEquals(v.length, 0);

  await cleanup(ns, nc);
});

Deno.test("objectstore - list", async () => {
  const { ns, nc } = await setup(jetstreamServerConf({}, true));
  if (await notCompatible(ns, nc, "2.6.3")) {
    return;
  }
  const js = nc.jetstream();
  const os = await js.views.os("test");
  let infos = await os.list();
  assertEquals(infos.length, 0);

  await os.put(
    { name: "a" },
    readableStreamFrom(new Uint8Array(0)),
  );

  infos = await os.list();
  assertEquals(infos.length, 1);
  assertEquals(infos[0].name, "a");

  await cleanup(ns, nc);
});

Deno.test("objectstore - watch initially empty", async () => {
  const { ns, nc } = await setup(jetstreamServerConf({}, true));
  if (await notCompatible(ns, nc, "2.6.3")) {
    return;
  }
  const js = nc.jetstream();
  const os = await js.views.os("test");

  const buf: ObjectInfo[] = [];
  const iter = await os.watch({ includeHistory: true });
  const done = (async () => {
    for await (const info of iter) {
      if (info === null) {
        assertEquals(buf.length, 0);
      } else {
        buf.push(info);
        if (buf.length === 3) {
          break;
        }
      }
    }
  })();
  const infos = await os.list();
  assertEquals(infos.length, 0);

  const sc = StringCodec();
  await os.put(
    { name: "a" },
    readableStreamFrom(sc.encode("a")),
  );

  await os.put(
    { name: "a" },
    readableStreamFrom(sc.encode("aa")),
  );

  await os.put({ name: "b" }, readableStreamFrom(sc.encode("b")));

  await done;

  assertEquals(buf.length, 3);
  assertEquals(buf[0].name, "a");
  assertEquals(buf[0].size, 1);
  assertEquals(buf[1].name, "a");
  assertEquals(buf[1].size, 2);
  assertEquals(buf[2].name, "b");
  assertEquals(buf[2].size, 1);

  await cleanup(ns, nc);
});

Deno.test("objectstore - watch skip history", async () => {
  const { ns, nc } = await setup(jetstreamServerConf({}, true));
  if (await notCompatible(ns, nc, "2.6.3")) {
    return;
  }
  const js = nc.jetstream();
  const os = await js.views.os("test");

  const sc = StringCodec();
  await os.put(
    { name: "a" },
    readableStreamFrom(sc.encode("a")),
  );

  await os.put(
    { name: "a" },
    readableStreamFrom(sc.encode("aa")),
  );

  const buf: ObjectInfo[] = [];
  const iter = await os.watch({ includeHistory: false });
  const done = (async () => {
    for await (const info of iter) {
      if (info === null) {
        assertEquals(buf.length, 1);
      } else {
        buf.push(info);
        if (buf.length === 1) {
          break;
        }
      }
    }
  })();

  await os.put({ name: "c" }, readableStreamFrom(sc.encode("c")));

  await done;

  assertEquals(buf.length, 1);
  assertEquals(buf[0].name, "c");
  assertEquals(buf[0].size, 1);

  await cleanup(ns, nc);
});

Deno.test("objectstore - watch history", async () => {
  const { ns, nc } = await setup(jetstreamServerConf({}, true));
  if (await notCompatible(ns, nc, "2.6.3")) {
    return;
  }
  const js = nc.jetstream();
  const os = await js.views.os("test");

  const sc = StringCodec();
  await os.put(
    { name: "a" },
    readableStreamFrom(sc.encode("a")),
  );

  await os.put(
    { name: "a" },
    readableStreamFrom(sc.encode("aa")),
  );

  const buf: ObjectInfo[] = [];
  const iter = await os.watch({ includeHistory: true });
  const done = (async () => {
    for await (const info of iter) {
      if (info === null) {
        assertEquals(buf.length, 1);
      } else {
        buf.push(info);
        if (buf.length === 2) {
          break;
        }
      }
    }
  })();

  await os.put({ name: "c" }, readableStreamFrom(sc.encode("c")));

  await done;

  assertEquals(buf.length, 2);
  assertEquals(buf[0].name, "a");
  assertEquals(buf[0].size, 2);
  assertEquals(buf[1].name, "c");
  assertEquals(buf[1].size, 1);

  await cleanup(ns, nc);
});

Deno.test("objectstore - self link", async () => {
  const { ns, nc } = await setup(jetstreamServerConf({}, true));
  if (await notCompatible(ns, nc, "2.6.3")) {
    return;
  }
  const js = nc.jetstream();
  const os = await js.views.os("test");

  const sc = StringCodec();
  const src = await os.put(
    { name: "a" },
    readableStreamFrom(sc.encode("a")),
  );
  const oi = await os.link("ref", src);
  assertEquals(oi.options?.link, undefined);
  assertEquals(oi.nuid, src.nuid);

  const a = await os.list();
  assertEquals(a.length, 2);
  assertEquals(a[0].name, "a");
  assertEquals(a[1].name, "ref");

  await cleanup(ns, nc);
});

Deno.test("objectstore - external link", async () => {
  const { ns, nc } = await setup(jetstreamServerConf({}, true));
  if (await notCompatible(ns, nc, "2.6.3")) {
    return;
  }
  const js = nc.jetstream();
  const os = await js.views.os("test");

  const sc = StringCodec();
  const src = await os.put(
    { name: "a" },
    readableStreamFrom(sc.encode("a")),
  );

  const os2 = await js.views.os("another");
  const io = await os2.link("ref", src);
  assertExists(io.options?.link);
  assertEquals(io.options?.link?.bucket, "test");
  assertEquals(io.options?.link?.name, "a");

  await cleanup(ns, nc);
});

Deno.test("objectstore - store link", async () => {
  const { ns, nc } = await setup(jetstreamServerConf({}, true));
  if (await notCompatible(ns, nc, "2.6.3")) {
    return;
  }
  const js = nc.jetstream();
  const os = await js.views.os("test");

  const os2 = await js.views.os("another");
  const si = await os2.linkStore("src", os);
  assertExists(si.options?.link);
  assertEquals(si.options?.link?.bucket, "test");

  await cleanup(ns, nc);
});

Deno.test("objectstore - max chunk is max payload", async () => {
  const { ns, nc } = await setup(jetstreamServerConf({
    max_payload: 8 * 1024,
  }, true));
  if (await notCompatible(ns, nc, "2.6.3")) {
    return;
  }
  assertEquals(nc.info?.max_payload, 8 * 1024);

  const js = nc.jetstream();
  const os = await js.views.os("test");

  const rs = readableStreamFrom(makeData(32 * 1024));

  const info = await os.put({ name: "t" }, rs);
  assertEquals(info.size, 32 * 1024);
  assertEquals(info.chunks, 4);
  assertEquals(info.options?.max_chunk_size, 8 * 1024);

  await cleanup(ns, nc);
});

Deno.test("objectstore - default chunk is 128k", async () => {
  const { ns, nc } = await setup(jetstreamServerConf({
    max_payload: 1024 * 1024,
  }, true));
  if (await notCompatible(ns, nc, "2.6.3")) {
    return;
  }
  assertEquals(nc.info?.max_payload, 1024 * 1024);

  const js = nc.jetstream();
  const os = await js.views.os("test");

  const rs = readableStreamFrom(makeData(129 * 1024));

  const info = await os.put({ name: "t" }, rs);
  assertEquals(info.size, 129 * 1024);
  assertEquals(info.chunks, 2);
  assertEquals(info.options?.max_chunk_size, 128 * 1024);

  await cleanup(ns, nc);
});

Deno.test("objectstore - sanitize", async () => {
  const { ns, nc } = await setup(jetstreamServerConf({
    max_payload: 1024 * 1024,
  }, true));
  if (await notCompatible(ns, nc, "2.6.3")) {
    return;
  }
  const js = nc.jetstream();
  const os = await js.views.os("test");
  await os.put({ name: "has.dots.here" }, readableStreamFrom(makeData(1)));
  await os.put(
    { name: "the spaces are here" },
    readableStreamFrom(makeData(1)),
  );

  const info = await os.status({
    subjects_filter: ">",
  });
  assertEquals(
    info.streamInfo.state
      ?.subjects![`$O.test.M.${Base64UrlPaddedCodec.encode("has.dots.here")}`],
    1,
  );
  assertEquals(
    info.streamInfo.state
      .subjects![
        `$O.test.M.${Base64UrlPaddedCodec.encode("the spaces are here")}`
      ],
    1,
  );

  await cleanup(ns, nc);
});

Deno.test("objectstore - partials", async () => {
  const { ns, nc } = await setup(jetstreamServerConf({
    max_payload: 1024 * 1024,
  }, true));
  if (await notCompatible(ns, nc, "2.6.3")) {
    return;
  }
  const js = nc.jetstream();
  const os = await js.views.os("test");
  const sc = StringCodec();

  const data = sc.encode("".padStart(7, "a"));

  const info = await os.put(
    { name: "test", options: { max_chunk_size: 2 } },
    readableStreamFrom(data),
  );
  assertEquals(info.chunks, 4);
  assertEquals(info.digest, digest(data));

  const rs = await os.get("test");
  const reader = rs!.data.getReader();
  let i = 0;
  while (true) {
    i++;
    const { done, value } = await reader.read();
    if (done) {
      assertEquals(i, 5);
      break;
    }
    if (i === 4) {
      assertEquals(value!.length, 1);
    } else {
      assertEquals(value!.length, 2);
    }
  }
  await cleanup(ns, nc);
});

Deno.test("objectstore - no store", async () => {
  const { ns, nc } = await setup(jetstreamServerConf({
    max_payload: 1024 * 1024,
  }, true));
  if (await notCompatible(ns, nc, "2.6.3")) {
    return;
  }
  const js = nc.jetstream();
  const os = await js.views.os("test");
  await os.put({ name: "test" }, readableStreamFrom(Empty));
  await os.delete("test");
  const oi = await os.info("test");
  await assertRejects(
    async () => {
      await os.link("bar", oi!);
    },
    Error,
    "object is deleted",
  );

  const r = await os.delete("foo");
  assertEquals(r, { purged: 0, success: false });

  await assertRejects(
    async () => {
      await os.update("baz", oi!);
    },
    Error,
    "object not found",
  );

  const jsm = await nc.jetstreamManager();
  await jsm.streams.delete("OBJ_test");
  await assertRejects(
    async () => {
      await os.seal();
    },
    Error,
    "object store not found",
  );

  await assertRejects(
    async () => {
      await os.status();
    },
    Error,
    "object store not found",
  );

  await assertRejects(
    async () => {
      await os.put({ name: "foo" }, readableStreamFrom(Empty));
    },
    Error,
    "stream not found",
  );

  await cleanup(ns, nc);
});

Deno.test("objectstore - hashtests", async () => {
  const { ns, nc } = await setup(jetstreamServerConf({
    max_payload: 1024 * 1024,
  }, true));
  if (await notCompatible(ns, nc, "2.6.3")) {
    return;
  }
  const js = nc.jetstream();
  const os = await js.views.os("hashes");

  const base =
    "https://raw.githubusercontent.com/nats-io/nats.client.deps/main/digester_test/";
  const tests: { hash: string; file: string }[] = [{
    hash: "IdgP4UYMGt47rgecOqFoLrd24AXukHf5-SVzqQ5Psg8=",
    file: "digester_test_bytes_000100.txt",
  }, {
    hash: "DZj4RnBpuEukzFIY0ueZ-xjnHY4Rt9XWn4Dh8nkNfnI=",
    file: "digester_test_bytes_001000.txt",
  }, {
    hash: "RgaJ-VSJtjNvgXcujCKIvaheiX_6GRCcfdRYnAcVy38=",
    file: "digester_test_bytes_010000.txt",
  }, {
    hash: "yan7pwBVnC1yORqqgBfd64_qAw6q9fNA60_KRiMMooE=",
    file: "digester_test_bytes_100000.txt",
  }];

  for (let i = 0; i < tests.length; i++) {
    const t = tests[i];
    const r = await fetch(`${base}${t.file}`);
    const rs = await r.blob();

    const oi = await os.put(
      { name: t.hash, options: { max_chunk_size: 9 } },
      rs.stream(),
    );
    assertEquals(oi.digest, `${digestType}${t.hash}`);
  }

  await cleanup(ns, nc);
});

Deno.test("objectstore - meta update", async () => {
  const { ns, nc } = await setup(jetstreamServerConf({
    max_payload: 1024 * 1024,
  }, true));
  if (await notCompatible(ns, nc, "2.6.3")) {
    return;
  }
  const js = nc.jetstream();
  const os = await js.views.os("test");

  // cannot update meta of an object that doesn't exist
  await assertRejects(
    async () => {
      await os.update("A", { name: "B" });
    },
    Error,
    "object not found",
  );

  // cannot update the meta of a deleted object
  await os.put({ name: "D" }, readableStreamFrom(makeData(1)));
  await os.delete("D");
  await assertRejects(
    async () => {
      await os.update("D", { name: "DD" });
    },
    Error,
    "cannot update meta for a deleted object",
  );

  // cannot update the meta to an object that already exists
  await os.put({ name: "A" }, readableStreamFrom(makeData(1)));
  await os.put({ name: "B" }, readableStreamFrom(makeData(1)));

  await assertRejects(
    async () => {
      await os.update("A", { name: "B" });
    },
    Error,
    "an object already exists with that name",
  );

  await cleanup(ns, nc);
});

Deno.test("objectstore - cannot put links", async () => {
  const { ns, nc } = await setup(jetstreamServerConf({
    max_payload: 1024 * 1024,
  }, true));
  if (await notCompatible(ns, nc, "2.6.3")) {
    return;
  }
  const sc = StringCodec();
  const js = nc.jetstream();
  const os = await js.views.os("test");

  const link = { bucket: "test", name: "a" };
  const mm = {
    name: "ref",
    options: { link: link },
  } as ObjectStoreMeta;

  await assertRejects(
    async () => {
      await os.put(mm, readableStreamFrom(sc.encode("a")));
    },
    Error,
    "link cannot be set when putting the object in bucket",
  );

  await cleanup(ns, nc);
});

Deno.test("objectstore - put purges old entries", async () => {
  const { ns, nc } = await setup(jetstreamServerConf({}, true));
  if (await notCompatible(ns, nc, "2.6.3")) {
    return;
  }

  const js = nc.jetstream();
  const os = await js.views.os("OBJS", { description: "testing" });

  // we expect 10 messages per put
  const t = async (first: number, last: number) => {
    const status = await os.status();
    const si = status.streamInfo;
    assertEquals(si.state.first_seq, first);
    assertEquals(si.state.last_seq, last);
  };

  const blob = new Uint8Array(9);
  let oi = await os.put(
    { name: "BLOB", description: "myblob", options: { max_chunk_size: 1 } },
    readableStreamFrom(crypto.getRandomValues(blob)),
  );
  assertEquals(oi.revision, 10);
  await t(1, 10);

  oi = await os.put(
    { name: "BLOB", description: "myblob", options: { max_chunk_size: 1 } },
    readableStreamFrom(crypto.getRandomValues(blob)),
  );
  assertEquals(oi.revision, 20);
  await t(11, 20);
  await cleanup(ns, nc);
});

Deno.test("objectstore - put previous sequences", async () => {
  const { ns, nc } = await setup(jetstreamServerConf({}, true));
  if (await notCompatible(ns, nc, "2.6.3")) {
    return;
  }

  const js = nc.jetstream();
  const os = await js.views.os("OBJS", { description: "testing" });

  // putting the first
  let oi = await os.put(
    { name: "A", options: { max_chunk_size: 1 } },
    readableStreamFrom(crypto.getRandomValues(new Uint8Array(9))),
    { previousRevision: 0 },
  );
  assertEquals(oi.revision, 10);

  // putting another value, but the first value for the key - so previousRevision is 0
  oi = await os.put(
    { name: "B", options: { max_chunk_size: 1 } },
    readableStreamFrom(crypto.getRandomValues(new Uint8Array(3))),
    { previousRevision: 0 },
  );
  assertEquals(oi.revision, 14);

  // update A, previous A is found at 10
  oi = await os.put(
    { name: "A", options: { max_chunk_size: 1 } },
    readableStreamFrom(crypto.getRandomValues(new Uint8Array(3))),
    { previousRevision: 10 },
  );
  assertEquals(oi.revision, 18);

  // update A, previous A is found at 18
  oi = await os.put(
    { name: "A", options: { max_chunk_size: 1 } },
    readableStreamFrom(Empty),
    { previousRevision: 18 },
  );
  assertEquals(oi.revision, 19);

  await cleanup(ns, nc);
});

Deno.test("objectstore - put/get blob", async () => {
  const { ns, nc } = await setup(jetstreamServerConf({}, true));
  if (await notCompatible(ns, nc, "2.6.3")) {
    return;
  }

  const js = nc.jetstream();
  const os = await js.views.os("OBJS", { description: "testing" });

  const payload = new Uint8Array(9);

  // putting the first
  await os.put(
    { name: "A", options: { max_chunk_size: 1 } },
    readableStreamFrom(payload),
    { previousRevision: 0 },
  );

  let bg = await os.getBlob("A");
  assertExists(bg);
  assertEquals(bg.length, payload.length);
  assertEquals(bg, payload);

  await os.putBlob({ name: "B", options: { max_chunk_size: 1 } }, payload);

  bg = await os.getBlob("B");
  assertExists(bg);
  assertEquals(bg.length, payload.length);
  assertEquals(bg, payload);

  await cleanup(ns, nc);
});

Deno.test("objectstore - ttl", async () => {
  const { ns, nc } = await setup(jetstreamServerConf({}, true));
  if (await notCompatible(ns, nc, "2.6.3")) {
    return;
  }
  const js = nc.jetstream();
  const ttl = nanos(60 * 1000);
  const os = await js.views.os("OBJS", { ttl });
  const status = await os.status();
  assertEquals(status.ttl, ttl);

  await cleanup(ns, nc);
});

Deno.test("objectstore - allow direct", async () => {
  const { ns, nc } = await setup(jetstreamServerConf({}, true));
  if (await notCompatible(ns, nc, "2.6.3")) {
    return;
  }
  const js = nc.jetstream();
  const os = await js.views.os("OBJS");
  const status = await os.status();
  assertEquals(status.streamInfo.config.allow_direct, true);

  await cleanup(ns, nc);
<<<<<<< HEAD
});

Deno.test("objectstore - stream metadata and entry metadata", async () => {
  const { ns, nc } = await setup(jetstreamServerConf({}, true));
  if (await notCompatible(ns, nc, "2.10.0")) {
    return;
  }

  const js = nc.jetstream();
  const os = await js.views.os("OBJS", {
    description: "testing",
    metadata: { hello: "world" },
  });

  const status = await os.status();
  assertEquals(status.metadata?.hello, "world");

  const info = await os.putBlob(
    { name: "hello", metadata: { world: "hello" } },
    Empty,
  );
  assertEquals(info.metadata?.world, "hello");

  const hi = await os.info("hello");
  assertExists(hi);
  assertEquals(hi.metadata?.world, "hello");

  await cleanup(ns, nc);
=======
>>>>>>> a13a0957
});<|MERGE_RESOLUTION|>--- conflicted
+++ resolved
@@ -1037,7 +1037,6 @@
   assertEquals(status.streamInfo.config.allow_direct, true);
 
   await cleanup(ns, nc);
-<<<<<<< HEAD
 });
 
 Deno.test("objectstore - stream metadata and entry metadata", async () => {
@@ -1066,6 +1065,4 @@
   assertEquals(hi.metadata?.world, "hello");
 
   await cleanup(ns, nc);
-=======
->>>>>>> a13a0957
 });