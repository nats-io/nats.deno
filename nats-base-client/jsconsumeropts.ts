--- conflicted
+++ resolved
@@ -256,13 +256,13 @@
     return this;
   }
 
-<<<<<<< HEAD
+  memory() {
+    this.config.mem_storage = true;
+    return this;
+  }
+
   numReplicas(n: number) {
     this.config.num_replicas = n;
-=======
-  memory() {
-    this.config.mem_storage = true;
->>>>>>> c735867c
     return this;
   }
 }
