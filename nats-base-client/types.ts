/*
 * Copyright 2020-2022 The NATS Authors
 * Licensed under the Apache License, Version 2.0 (the "License");
 * you may not use this file except in compliance with the License.
 * You may obtain a copy of the License at
 *
 * http://www.apache.org/licenses/LICENSE-2.0
 *
 * Unless required by applicable law or agreed to in writing, software
 * distributed under the License is distributed on an "AS IS" BASIS,
 * WITHOUT WARRANTIES OR CONDITIONS OF ANY KIND, either express or implied.
 * See the License for the specific language governing permissions and
 * limitations under the License.
 */
import { NatsError } from "./error.ts";
import type { MsgHdrs } from "./headers.ts";
import type { Authenticator } from "./authenticator.ts";
import { TypedSubscriptionOptions } from "./typedsub.ts";
import { QueuedIterator } from "./queued_iterator.ts";

export const Empty = new Uint8Array(0);

/**
 * Events reported by the {@link NatsConnection.status} iterator.
 */
export enum Events {
  /** Client disconnected */
  Disconnect = "disconnect",
  /** Client reconnected */
  Reconnect = "reconnect",
  /** Client received a cluster update */
  Update = "update",
  /** Client received a signal telling it that the server is transitioning to Lame Duck Mode */
  LDM = "ldm",
  /** Client received an async error from the server */
  Error = "error",
}

export interface Status {
  type: Events | DebugEvents;
  data: string | ServersChanged | number;
  permissionContext?: { operation: string; subject: string };
}

/**
 * Other events that can be reported by the {@link NatsConnection.status} iterator.
 * These can usually be safely ignored, as higher-order functionality of the client
 * will handle them.
 */
export enum DebugEvents {
  Reconnecting = "reconnecting",
  PingTimer = "pingTimer",
  StaleConnection = "staleConnection",
}

export const DEFAULT_PORT = 4222;
export const DEFAULT_HOST = "127.0.0.1";

// DISCONNECT Parameters, 2 sec wait, 10 tries
export const DEFAULT_RECONNECT_TIME_WAIT = 2 * 1000;
export const DEFAULT_MAX_RECONNECT_ATTEMPTS = 10;
export const DEFAULT_JITTER = 100;
export const DEFAULT_JITTER_TLS = 1000;

// Ping interval
export const DEFAULT_PING_INTERVAL = 2 * 60 * 1000; // 2 minutes
export const DEFAULT_MAX_PING_OUT = 2;

export interface ConnectFn {
  (opts: ConnectionOptions): Promise<NatsConnection>;
}

export interface NatsConnection {
  /**
   * ServerInfo to the currently connected server or undefined
   */
  info?: ServerInfo;

  /**
   * Returns a promise that can be used to monitor if the client closes.
   * The promise can resolve an Error if the reason for the close was
   * an error. Note that the promise doesn't reject, but rather resolves
   * to the error if there was one.
   */
  closed(): Promise<void | Error>;

  /**
   * Close will close the connection to the server. This call will terminate
   * all pending requests and subscriptions. The returned promise resolves when
   * the connection closes.
   */
  close(): Promise<void>;

  /**
   * Publishes the specified data to the specified subject.
   * @param subject
   * @param data
   * @param options
   */
  publish(subject: string, data?: Uint8Array, options?: PublishOptions): void;

  /**
   * Subscribe expresses interest in the specified subject. The subject may
   * have wildcards. Messages are delivered to the {@link SubscriptionOptions.callback}
   * if specified. Otherwise, the subscription is an async iterator for {@link Msg}.
   *
   * @param subject
   * @param opts
   */
  subscribe(subject: string, opts?: SubscriptionOptions): Subscription;

  /**
   * Publishes a request with specified data in the specified subject expecting a
   * response before {@link RequestOptions.timeout} milliseconds. The api returns a
   * Promise that resolves when the first response to the request is received. If
   * there are no responders (a subscription) listening on the request subject,
   * the request will fail as soon as the server processes it.
   *
   * @param subject
   * @param data
   * @param opts
   */
  request(
    subject: string,
    data?: Uint8Array,
    opts?: RequestOptions,
  ): Promise<Msg>;

  /**
   * Returns a Promise that resolves when the client receives a reply from
   * the server. Use of this API is not necessary by clients.
   */
  flush(): Promise<void>;

  /**
   * Initiates a drain on the connection and returns a promise that resolves when the
   * drain completes and the connection closes.
   *
   * Drain is an ordered shutdown of the client. Instead of abruptly closing the client,
   * subscriptions are drained, that is messages not yet processed by a subscription are
   * handled before the subscription is closed. After subscriptions are drained it is not
   * possible to create a new subscription. Then all pending outbound messages are
   * sent to the server. Finally, the connection is closed.
   */
  drain(): Promise<void>;

  /**
   * Returns true if the client is closed.
   */
  isClosed(): boolean;

  /**
   * Returns true if the client is draining.
   */
  isDraining(): boolean;

  /**
   * Returns the hostport of the server the client is connected to.
   */
  getServer(): string;

  /**
   * Returns an async iterator of {@link Status} that may be
   * useful in understanding when the client looses a connection, or
   * reconnects, or receives an update from the cluster among other things.
   *
   * @return an AsyncIterable<Status>
   */
  status(): AsyncIterable<Status>;

  /**
   * Returns some metrics such as the number of messages and bytes
   * sent and recieved by the client.
   */
  stats(): Stats;

  /**
   * Returns a Promise to a {@link JetStreamManager} which allows the client
   * to access Streams and Consumers information.
   *
   * @param opts
   */
  jetstreamManager(opts?: JetStreamOptions): Promise<JetStreamManager>;

  /**
   * Returns a {@link JetStreamClient} which allows publishing messages to
   * JetStream or consuming messages from streams.
   *
   * @param opts
   */
  jetstream(opts?: JetStreamOptions): JetStreamClient;

  /**
   * @return the number of milliseconds it took for a {@link flush}.
   */
  rtt(): Promise<number>;
}

/**
 * ConnectionOptions does something
 */
export interface ConnectionOptions {
  /**
   * When the server requires authentication, set an {@link Authenticator}.
   * An authenticator is created automatically for username/password and token
   * authentication configurations
   * if {@link user} and {@link pass} or the {@link token} options are set.
   */
  authenticator?: Authenticator;
  /**
   * When set to `true` the client will print protocol messages that it receives
   * or sends to the server.
   */
  debug?: boolean;
  /**
   * Sets the maximum count of ping commands that can be awaiting a response
   * before rasing a stale connection status {@link DebugEvents.StaleConnection }
   * notification {@link NatsConnection.status} and initiating a reconnect.
   *
   * @see pingInterval
   */
  maxPingOut?: number;
  /**
   * Sets the maximum count of per-server reconnect attempts before giving up.
   * Set to `-1` to never give up.
   *
   * @default 10
   */
  maxReconnectAttempts?: number;
  /**
   * Sets the client name. When set, the server monitoring pages will display
   * this name when referring to this client.
   */
  name?: string;
  /**
   * When set to true, messages published by this client will not match
   * this client's subscriptions, so the client is guaranteed to never
   * receive self-published messages on a subject that it is listening on.
   */
  noEcho?: boolean;
  /**
   * If set to true, the client will not randomize its server connection list.
   */
  noRandomize?: boolean;
  /**
   * Sets the password for a client connection. Requires that the {@link user}
   * option be set. See {@link authenticator}.
   */
  pass?: string;
  /**
   * When set to true, the server may perform additional checks on protocol
   * message requests. This option is only useful for NATS client development
   * and shouldn't be used, as it affects server performance.
   */
  pedantic?: boolean;
  /**
   * Sets the number of milliseconds between client initiated ping commands.
   * See {@link maxPingOut}.
   * @default 2 minutes.
   */
  pingInterval?: number;
  /**
   * Sets the port number on the localhost (127.0.0.1) where the nats-server is running.
   * This option is mutually exclusive with {@link servers}.
   */
  port?: number;
  /**
   * When set to true, the server will attempt to reconnect so long as
   * {@link maxReconnectAttempts} doesn't prevent it.
   * @default true
   */
  reconnect?: boolean;
  /**
   * Set a function that dynamically determines the number of milliseconds
   * that the client should wait for the next reconnect attempt.
   */
  reconnectDelayHandler?: () => number;
  /**
   * Set the upper bound for a random delay in milliseconds added to
   * {@link reconnectTimeWait}.
   *
   * @default 100 millis
   */
  reconnectJitter?: number;
  /**
   * Set the upper bound for a random delay in milliseconds added to
   * {@link reconnectTimeWait}. This only affects TLS connections
   *
   * @default 1000 millis
   */
  reconnectJitterTLS?: number;
  /**
   * Set the number of millisecods between reconnect attempts.
   *
   * @default 2000 millis
   */
  reconnectTimeWait?: number;
  /**
   * Set the hostport(s) where the client should attempt to connect.
   * This option is mutually exclusive with {@link port}.
   *
   * @default 127.0.0.1:4222
   */
  servers?: Array<string> | string;
  /**
   * Sets the number of milliseconds the client should wait for a server
   * handshake to be established.
   *
   * @default 20000 millis
   */
  timeout?: number;
  /**
   * When set (can be an empty object), the client requires a secure connection.
   * TlsOptions honored depend on the runtime. Consult the specific NATS javascript
   * client GitHub repo/documentation.
   */
  tls?: TlsOptions;
  /**
   * Set to a client authentication token. Note that these tokens are
   * a specific authentication strategy on the nats-server. This option
   * is mutually exclusive of {@link user} and {@link pass}. See {@link authenticator}.
   */
  token?: string;
  /**
   * Sets the username for a client connection. Requires that the {@link pass}
   * option be set. See {@link authenticator}.
   */
  user?: string;
  /**
   * When set to true, the server will send response to all server commands.
   * This option is only useful for NATS client development and shouldn't
   * be used, as it affects server performance.
   */
  verbose?: boolean;
  /**
   * When set to true {@link maxReconnectAttempts} will not trigger until the client
   * has established one connection.
   */
  waitOnFirstConnect?: boolean;
  /**
   * When set to true, cluster information gossiped by the nats-server will
   * not augment the lists of server(s) known by the client.
   */
  ignoreClusterUpdates?: boolean;
  /**
   * A string prefix (must be a valid subject prefix) prepended to inboxes
   * generated by client. This allows a client with limited subject permissions
   * to specify a subject where requests can deliver responses.
   */
  inboxPrefix?: string;
}

/**
 * TlsOptions that can be specified to a client. Note that
 * the options are typically runtime specific, so some clients won't support
 * them at all. In other cases they will match to the runtime's TLS options.
 *
 * If no options are specified, but the argument for TlsOptions is an object,
 * the client is requesting to only use connections that are secured by TLS.
 */
export interface TlsOptions {
  certFile?: string;
  cert?: string;
  caFile?: string;
  ca?: string;
  keyFile?: string;
  key?: string;
}

/**
 * Represents a message delivered by NATS. This interface is used by
 * Subscribers.
 */
export interface Msg {
  /**
   * The subject the message was sent to
   */
  subject: string;
  /**
   * The subscription ID where the message was dispatched.
   */
  sid: number;
  /**
   * A possible subject where the recipient may publish a reply (in the cases
   * where the message represents a request).
   */
  reply?: string;
  /**
   * The message's data (or payload)
   */
  data: Uint8Array;
  /**
   * Possible headers that may have been set by the server or the publisher.
   */
  headers?: MsgHdrs;

  /**
   * Convenience to publish a response to the {@link reply} subject in the
   * message - this is the same as doing `nc.publish(msg.reply, ...)`.
   * @param data
   * @param opts
   */
  respond(data?: Uint8Array, opts?: PublishOptions): boolean;
}

export interface SubOpts<T> {
  /**
   * Optional queue name (subscriptions on the same subject that use queues
   * are horizontally load balanced when part of the same queue).
   */
  queue?: string;
  /**
   * Optional maximum number of messages to deliver to the subscription
   * before it is auto-unsubscribed.
   */
  max?: number;
  /**
   * Optional maximum number of milliseconds before a timer raises an error. This
   * useful to monitor a subscription that is expected to yield messages.
   * The timer is cancelled when the first message is received by the subscription.
   */
  timeout?: number;
  /**
   * An optional function that will handle messages. Typically, messages
   * are processed via an async iterator on the subscription. If this
   * option is provided, messages are processed by the specified function.
   * @param err
   * @param msg
   */
  callback?: (err: NatsError | null, msg: T) => void;
}

/**
 * Type alias for a SubOpts<Msg>
 */
export type SubscriptionOptions = SubOpts<Msg>;

export interface Base {
  subject: string;
  callback: (error: NatsError | null, msg: Msg) => void;
  received: number;
  timeout?: number | null;
  max?: number | undefined;
  draining: boolean;
}

/**
 * ServerInfo represents information from the connected server
 */
export interface ServerInfo {
  /**
   * True if the server requires authentication
   */
  "auth_required"?: boolean;
  /**
   * Server-assigned client_id
   */
  "client_id": number;
  /**
   * The client's IP as seen by the server
   */
  "client_ip"?: string;
  cluster?: string;
  /**
   * Other servers available on the connected cluster
   */
  "connect_urls"?: string[];
  /**
   * Git commit information on the built server binary
   */
  "git_commit"?: string;
  /**
   * Version information on the Go stack used to build the server binary
   */
  go: string;
  /**
   * True if the server supports headers
   */
  headers?: boolean;
  /**
   * Hostname of the connected server
   */
  host: string;
  /**
   * True if the server supports JetStream
   */
  jetstream?: boolean;
  /**
   * True if the server is in Lame Duck Mode
   */
  ldm?: boolean;
  /**
   * Max number of bytes in message that can be sent to the server
   */
  "max_payload": number;
  /**
   * If the server required nkey or JWT authentication the nonce used during authentication.
   */
  nonce?: string;
  /**
   * The port where the server is listening
   */
  port: number;
  /**
   * Version number of the NATS protocol
   */
  proto: number;
  /**
   * The ID of the server
   */
  "server_id": string;
  /**
   * The name of the server
   */
  "server_name": string;
  /**
   * True if TLS is available
   */
  "tls_available"?: boolean;
  /**
   * True if TLS connections are required
   */
  "tls_required"?: boolean;
  /**
   * True if TLS client certificate verification is required
   */
  "tls_verify"?: boolean;
  /**
   * The nats-server version
   */
  version: string;
}

export interface Server {
  hostname: string;
  port: number;
  listen: string;
  src: string;
  tlsName: string;

  resolve(
    opts: Partial<{ fn: DnsResolveFn; randomize: boolean }>,
  ): Promise<Server[]>;
}

/**
 * ServerChanged records servers in the cluster that were added or deleted.
 */
export interface ServersChanged {
  /** list of added servers */
  readonly added: string[];
  /** list of deleted servers */
  readonly deleted: string[];
}

/**
 * Basic interface to a Subscription type
 */
export interface Sub<T> extends AsyncIterable<T> {
  /** A promise that resolves when the subscription closes */
  closed: Promise<void>;

  /**
   * Stop the subscription from receiving messages. You can optionally
   * specify that the subscription should stop after the specified number
   * of messages have been received. Note this count is since the lifetime
   * of the subscription.
   * @param max
   */
  unsubscribe(max?: number): void;

  /**
   * Drain the subscription, closing it after processing all messages
   * currently in flight for the client. Returns a promise that resolves
   * when the subscription finished draining.
   */
  drain(): Promise<void>;

  /**
   * Returns true if the subscription is draining.
   */
  isDraining(): boolean;

  /**
   * Returns true if the subscription is closed.
   */
  isClosed(): boolean;

  /**
   * @ignore
   */
  callback(err: NatsError | null, msg: Msg): void;

  /**
   * Returns the subject that was used to create the subscription.
   */
  getSubject(): string;

  /**
   * Returns the number of messages received by the subscription.
   */
  getReceived(): number;

  /**
   * Returns the number of messages that have been processed by the subscription.
   */
  getProcessed(): number;

  /**
   * Returns the number of messages that are pending processing. Note that this
   * is method is only valid for iterators.
   */
  getPending(): number;

  /** @ignore */
  getID(): number;

  /**
   * Return the max number of messages before the subscription will unsubscribe.
   */
  getMax(): number | undefined;
}

/**
 * Type alias for NATS core subscriptions
 */
export type Subscription = Sub<Msg>;

export interface RequestOptions {
  /**
   * number of milliseconds before the request will timeout.
   */
  timeout: number;
  /**
   * MsgHdrs to include with the request.
   */
  headers?: MsgHdrs;
  /**
   * If true, the request API will create a regular NATS subscription
   * to process the response. Otherwise a shared muxed subscriptions is
   * used. Requires {@link reply}
   */
  noMux?: boolean;
  /**
   * The subject where the response should be sent to. Requires {@link noMux}
   */
  reply?: string;
}

export enum RequestStrategy {
  Timer = "timer",
  Count = "count",
  JitterTimer = "jitterTimer",
  SentinelMsg = "sentinelMsg",
}

export interface RequestManyOptions {
  strategy: RequestStrategy;
  maxWait: number;
  headers?: MsgHdrs;
  maxMessages?: number;
}

export interface PublishOptions {
  /**
   * An optional subject where a response should be sent.
   * Note you must have a subscription listening on this subject
   * to receive the response.
   */
  reply?: string;
  /**
   * Optional headers to include with the message.
   */
  headers?: MsgHdrs;
}

export interface Stats {
  /**
   * Number of bytes received by the client.
   */
  inBytes: number;
  /**
   * Number of bytes sent by the client.
   */
  outBytes: number;
  /**
   * Number of messages received by the client.
   */
  inMsgs: number;
  /**
   * Number of messages sent by the client.
   */
  outMsgs: number;
}

export interface URLParseFn {
  (u: string): string;
}

export interface DnsResolveFn {
  (h: string): Promise<string[]>;
}

/**
 * Options to a JetStream options applied to all  JetStream or JetStreamManager requests.
 */
export interface JetStreamOptions {
  /**
   * Prefix required to interact with JetStream. Must match
   * server configuration.
   */
  apiPrefix?: string;
  /**
   * Number of milliseconds to wait for a JetStream API request.
   * @default ConnectionOptions.timeout
   * @see ConnectionOptions.timeout
   */
  timeout?: number;
  /**
   * Name of the JetStream domain. This value automatically modifies
   * the default JetStream apiPrefix.
   */
  domain?: string;
}

/**
 * The API for interacting with JetStream resources
 */
export interface JetStreamManager {
  /**
   * JetStream API to interact with Consumers
   */
  consumers: ConsumerAPI;
  /**
   * JetStream API to interact with Streams
   */
  streams: StreamAPI;

  /**
   * Returns JetStreamAccountStats for the current client account.
   */
  getAccountInfo(): Promise<JetStreamAccountStats>;

  /**
   * Returns an async iteartor
   */
  advisories(): AsyncIterable<Advisory>;
}

/**
 * Options for a JetStream pull subscription which define how long
 * the pull request will remain open and limits the amount of data
 * that the server could return.
 */
export interface PullOptions {
  /**
   * Max number of messages to retrieve in a pull.
   */
  batch: number;
  /**
   * If true, the request for messages will end when received by the server
   */
  "no_wait": boolean;
  /**
   * If set, the number of milliseconds to wait for the number of messages
   * specified in {@link batch}
   */
  expires: number;
  /**
   * If set, the max number of bytes to receive. The server will limit the
   * number of messages in the batch to fit within this setting.
   */
  "max_bytes": number;
}

/**
 * The response returned by the JetStream server when a message is added to a stream.
 */
export interface PubAck {
  /**
   * The name of the stream
   */
  stream: string;
  /**
   * The domain of the JetStream
   */
  domain?: string;
  /**
   * The sequence number of the message as stored in JetStream
   */
  seq: number;
  /**
   * True if the message is a duplicate
   */
  duplicate: boolean;

  /**
   * Acknowledges the PubAck back to the server
   */
  ack(): void;
}

/**
 * Options for messages published to JetStream
 */
export interface JetStreamPublishOptions {
  /**
   * A string identifier used to detect duplicate published messages.
   * If the msgID is reused within the streams's `duplicate_window`,
   * the message will be rejected by the stream, and the {@link PubAck} will
   * mark it as a `duplicate`.
   */
  msgID: string;
  /**
   * The number of milliseconds to wait for the PubAck
   */
  timeout: number;
  // ackWait: Nanos;
  /**
   * Headers associated with the message. You can create an instance of
   * MsgHdrs with the headers() function.
   */
  headers: MsgHdrs;
  /**
   * Set of constraints that when specified are verified by the server.
   * If the constraint(s) doesn't match, the server will reject the message.
   * These settings allow you to implement deduplication and consistency
   * strategies.
   */
  expect: Partial<{
    /**
     * The expected last msgID of the last message received by the stream.
     */
    lastMsgID: string;
    /**
     * The expected stream capturing the message
     */
    streamName: string;
    /**
     * The expected last sequence on the stream.
     */
    lastSequence: number;
    /**
     * The expected last sequence on the stream for a message with this subject
     */
    lastSubjectSequence: number;
  }>;
}

/**
 * A JetStream interface that allows you to request the ConsumerInfo on the backing object.
 */
export interface ConsumerInfoable {
  consumerInfo(): Promise<ConsumerInfo>;
}

export interface Closed {
  /**
   * A promise that when resolves, indicates that the object is closed.
   */
  closed: Promise<void>;
}

/**
 * The JetStream Subscription object
 */
export type JetStreamSubscription =
  & Sub<JsMsg>
  & Destroyable
  & Closed
  & ConsumerInfoable;

export type JetStreamSubscriptionOptions = TypedSubscriptionOptions<JsMsg>;

export interface Pullable {
  /**
   * Sends a request from the client requesting the server for more messages.
   * @param opts
   */
  pull(opts?: Partial<PullOptions>): void;
}

export interface Destroyable {
  /**
   * Destroys a resource on the server. Returns a promise that resolves to true
   * whene the operation has been completed
   */
  destroy(): Promise<void>;
}

/**
 * The JetStream pull subscription object.
 */
export type JetStreamPullSubscription = JetStreamSubscription & Pullable;

/**
 * The signature a message handler for a JetStream subscription.
 */
export type JsMsgCallback = (err: NatsError | null, msg: JsMsg | null) => void;

/**
 * The interface for creating instances of different JetStream materialized views.
 */
export interface Views {
  /**
   * Gets or creates a JetStream KV store
   * @param name - name for the KV
   * @param opts - optional options to configure the KV and stream backing
   */
  kv: (name: string, opts?: Partial<KvOptions>) => Promise<KV>;
}

// FIXME: pulls must limit to maxAcksInFlight
/**
 * Interface for interacting with JetStream data
 */
export interface JetStreamClient {
  /**
   * Publishes a message to a stream. If not stream is configured to store the message, the
   * request will fail with {@link ErrorCode.NoResponders} error.
   *
   * @param subj - the subject for the message
   * @param data - the message's data
   * @param options - the optional message
   */
  publish(
    subj: string,
    data?: Uint8Array,
    options?: Partial<JetStreamPublishOptions>,
  ): Promise<PubAck>;

  /**
   * Retrieves a single message from JetStream
   * @param stream - the name of the stream
   * @param consumer - the consumer's durable name (if durable) or name if ephemeral
   * @param expires - the number of milliseconds to wait for a message
   */
  pull(stream: string, consumer: string, expires?: number): Promise<JsMsg>;

  /**
   * Similar to pull, but able to configure the number of messages, etc via PullOptions.
   * @param stream - the name of the stream
   * @param durable - the consumer's durable name (if durable) or name if ephemeral
   * @param opts
   */
  fetch(
    stream: string,
    durable: string,
    opts?: Partial<PullOptions>,
  ): QueuedIterator<JsMsg>;

  /**
   * Creates a pull subscription. A pull subscription relies on the client to request more
   * messages from the server. If the consumer doesn't exist, it will be created matching
   * the consumer options provided.
   *
   * It is recommended that a consumer be created first using JetStreamManager APIs and then
   * use the bind option to simply attach to the created consumer.
   *
   * If the filter subject is not specified in the options, the filter will be set to match
   * the specified subject.
   *
   * It is more efficient than {@link fetch} or {@link pull} because
   * a single subscription is used between invocations.
   *
   * @param subject - a subject used to locate the stream
   * @param opts
   */
  pullSubscribe(
    subject: string,
    opts: ConsumerOptsBuilder | Partial<ConsumerOpts>,
  ): Promise<JetStreamPullSubscription>;

  /**
   * Creates a push subscription. The JetStream server feeds messages to this subscription
   * without the client having to request them. The rate at which messages are provided can
   * be tuned by the consumer by specifying {@link ConsumerOpts.rate_limit_bps} and/or
   * {@link ConsumerOpts.maxAckPending}.
   *
   * It is recommended that a consumer be created first using JetStreamManager APIs and then
   * use the bind option to simply attach to the created consumer.
   *
   * If the filter subject is not specified in the options, the filter will be set to match
   * the specified subject.
   *
   * @param subject - a subject used to locate the stream
   * @param opts
   */
  subscribe(
    subject: string,
    opts: ConsumerOptsBuilder | Partial<ConsumerOpts>,
  ): Promise<JetStreamSubscription>;

  /**
   * Accessor for the JetStream materialized views API
   */
  views: Views;
}

export interface ConsumerOpts {
  /**
   * The consumer configuration
   */
  config: Partial<ConsumerConfig>;
  /**
   * Enable manual ack. When set to true, the client is responsible to ack messages.
   */
  mack: boolean;
  /**
   * The name of the stream
   */
  stream: string;
  /**
   * An optional callback to process messages - note that iterators are the preferred
   * way of processing messages.
   */
  callbackFn?: JsMsgCallback;
  /**
   * The consumer name
   */
  name?: string;
  /**
   * Only applicable to push consumers. When set to true, the consumer will be an ordered
   * consumer.
   */
  ordered: boolean;
  /**
   * Standard option for all subscriptions. Defines the maximum number of messages dispatched
   * by the server before stopping the subscription. For JetStream this may not be accurate as
   * JetStream can add additional protocol messages that could count towards this limit.
   */
  max?: number;
  /**
   * Only applicable to push consumers, allows the pull subscriber to horizontally load balance.
   */
  queue?: string;
  /**
   * If true, the client will only attempt to bind to the specified consumer name/durable on
   * the specified stream. If the consumer is not found, the subscribe will fail
   */
  isBind?: boolean;
}

/**
 * A builder API that creates a ConsumerOpt
 */
export interface ConsumerOptsBuilder {
  /**
   * User description of this consumer
   */
  description(description: string): this;
  /**
   * DeliverTo sets the subject where a push consumer receives messages
   * @param subject
   */
  deliverTo(subject: string): this;
  /**
   * Sets the durable name, when not set an ephemeral consumer is created
   * @param name
   */
  durable(name: string): this;
  /**
   * The consumer will start at the message with the specified sequence
   * @param seq
   */
  startSequence(seq: number): this;
  /**
   * consumer will start with messages received on the specified time/date
   * @param time
   */
  startTime(time: Date): this;
  /**
   * Consumer will start at first available message on the stream
   */
  deliverAll(): this;
  /**
   * Consumer will deliver all the last per messages per subject
   */
  deliverLastPerSubject(): this;
  /**
   * Consumer will start at the last message
   */
  deliverLast(): this;
  /**
   * Consumer will start with new messages (not yet in the stream)
   */
  deliverNew(): this;
  /**
   * Start delivering at the at a past point in time
   * @param millis
   */
  startAtTimeDelta(millis: number): this;
  /**
   * Messages delivered to the consumer will not have a payload. Instead
   * they will have the header `Nats-Msg-Size` indicating the number of bytes
   * in the message as stored by JetStream.
   */
  headersOnly(): this;
  /**
   * Consumer will not track ack for messages
   */
  ackNone(): this;
  /**
   * Ack'ing a message implicitly acks all messages with a lower sequence
   */
  ackAll(): this;
  /**
   * Consumer will ack all messages - not that unless {@link manualAck} is set
   * the client will auto ack messages after processing via its callback or when
   * the iterator continues processing.
   */
  ackExplicit(): this;
  /**
   * Sets the time a delivered message might remain unacknowledged before a redelivery is attempted
   * @param millis
   */
  ackWait(millis: number): this;
  /**
   * Max number of re-delivery attempts for a particular message
   * @param max
   */
  maxDeliver(max: number): this;
  /**
   * Consumer should filter the messages to those that match the specified filter.
   * @param s
   */
  filterSubject(s: string): this;
  /**
   * Replay messages as fast as possible
   */
  replayInstantly(): this;
  /**
   * Replay at the rate received
   */
  replayOriginal(): this;
  /**
   * Sample a subset of messages expressed as a percentage(0-100)
   * @param n
   */
  sample(n: number): this;
  /**
   * Limit message delivery to the specified rate in bits per second.
   * @param bps
   */
  limit(bps: number): this;
  /**
   * Pull subscriber option only. Limits the maximum outstanding messages scheduled
   * via batch pulls as pulls are additive.
   * @param max
   */
  maxWaiting(max: number): this;
  /**
   * Max number of outstanding acks before the server stops sending new messages
   * @param max
   */
  maxAckPending(max: number): this;
  /**
   * Push consumer only option - Enables idle heartbeats from the server. If the number of
   * specified millis is reached and no messages are available on the server, the server will
   * send a heartbeat (status code 100 message) indicating that the JetStream consumer is alive.
   * @param millis
   */
  idleHeartbeat(millis: number): this;
  /**
   * Push consumer flow control - the server sends a status code 100 and uses the delay on the
   * response to throttle inbound messages for a client and prevent slow consumer.
   */
  flowControl(): this;
  /**
   * Push consumer only option - Sets the name of the queue group - same as queue
   * @param name
   */
  deliverGroup(name: string): this;
  /**
   * Prevents the consumer implementation from auto-acking messages. Message callbacks
   * and iterators must explicitly ack messages.
   */
  manualAck(): this;
  /**
   * Standard NATS subscription option which automatically closes the subscription after the specified
   * number of messages (actual stream or flow control) are seen by the client.
   * @param max
   */
  maxMessages(max: number): this;
  /**
   * Push consumer only option - Standard NATS queue group option, same as {@link deliverGroup}
   * @param n
   */
  queue(n: string): this;
  /**
   * Use a callback to process messages. If not specified, you process messages by iterating
   * on the returned subscription object.
   * @param fn
   */
  callback(fn: JsMsgCallback): this;

  /**
   * Push consumer only - creates an ordered consumer - ordered consumers cannot be a pull consumer
   * nor specify durable, deliverTo, specify an ack policy, maxDeliver, or flow control.
   */
  orderedConsumer(): this;
  /**
   * Bind to the specified durable (or consumer name if ephemeral) on the specified stream.
   * If the consumer doesn't exist, the subscribe will fail. Bind the recommended way
   * of subscribing to a stream, as it requires the consumer to exist already.
   * @param stream
   * @param durable
   */
  bind(stream: string, durable: string): this;
  /**
   * Pull consumer only - Sets the max number of messages that can be pulled in a batch
   * that can be requested by a client during a pull.
   * @param n
   */
  maxPullBatch(n: number): this;

  /**
   * Pull consumer only - Sets the max amount of time before a pull request expires that
   * may be requested by a client during a pull.
   * @param millis
   */
  maxPullRequestExpires(millis: number): this;
  /**
   * Pull consumer only - Sets the max amount of time that an ephemeral consumer will be
   * allowed to live on the server. If the client doesn't perform any requests during the
   * specified interval the server will discard the consumer.
   * @param millis
   */
  inactiveEphemeralThreshold(millis: number): this;

  /**
<<<<<<< HEAD
   * When set do not inherit the replica count from the stream but specifically set it to this amount
   */
  numReplicas(n: number): this;
=======
   * Force the consumer state to be kept in memory rather than inherit the setting from
   * the Stream
   */
  memory(): this;
>>>>>>> c735867c
}

/**
 * An interface for listing. Returns a promise with typed list.
 */
export interface Lister<T> {
  next(): Promise<T[]>;
}

export interface ConsumerAPI {
  /**
   * Returns the ConsumerInfo for the specified consumer in the specified stream.
   * @param stream
   * @param consumer
   */
  info(stream: string, consumer: string): Promise<ConsumerInfo>;
  /**
   * Adds a new consumer to the specified stream with the specified consumer options.
   * @param stream
   * @param cfg
   */
  add(stream: string, cfg: Partial<ConsumerConfig>): Promise<ConsumerInfo>;
  /**
   * Updates the consumer configuration for the specified consumer on the specified
   * stream that has the specified durable name.
   * @param stream
   * @param durable
   * @param cfg
   */
  update(
    stream: string,
    durable: string,
    cfg: Partial<ConsumerUpdateConfig>,
  ): Promise<ConsumerInfo>;
  /**
   * Deletes the specified consumer name/durable from the specified stream.
   * @param stream
   * @param consumer
   */
  delete(stream: string, consumer: string): Promise<boolean>;
  /**
   * Lists all the consumers on the specfied streams
   * @param stream
   */
  list(stream: string): Lister<ConsumerInfo>;
}

/**
 * Options for StreamAPI info requests
 */
export type StreamInfoRequestOptions = {
  /**
   * Include info on deleted subjects.
   */
  "deleted_details": boolean;
  /**
   * Only include information matching the specified subject filter
   */
  "subjects_filter": string;
};

export interface StreamAPI {
  /**
   * Returns the information about the specified stream
   * @param stream
   * @param opts
   */
  info(
    stream: string,
    opts?: Partial<StreamInfoRequestOptions>,
  ): Promise<StreamInfo>;
  /**
   * Adds a new stream with the specified stream configuration.
   * @param cfg
   */
  add(cfg: Partial<StreamConfig>): Promise<StreamInfo>;
  /**
   * Updates the stream configuration for the specified stream.
   * @param name
   * @param cfg
   */
  update(name: string, cfg: Partial<StreamUpdateConfig>): Promise<StreamInfo>;
  /**
   * Purges messages from a stream that match the specified purge options.
   * @param stream
   * @param opts
   */
  purge(stream: string, opts?: PurgeOpts): Promise<PurgeResponse>;
  /**
   * Deletes the specified stream
   * @param stream
   */
  delete(stream: string): Promise<boolean>;
  /**
   * Lists all streams stored by JetStream
   */
  list(): Lister<StreamInfo>;
  /**
   * Deletes the specified message sequence from the stream
   * @param stream
   * @param seq
   * @param erase - erase the message - by default true
   */
  deleteMessage(stream: string, seq: number, erase?: boolean): Promise<boolean>;
  /**
   * Retrieves the message matching the specified query. Messages can be
   * retrieved by sequence number or by last sequence matching a subject.
   * @param stream
   * @param query
   */
  getMessage(stream: string, query: MsgRequest): Promise<StoredMsg>;
  /**
   * Find the stream that stores the specified subject.
   * @param subject
   */
  find(subject: string): Promise<string>;
}

/**
 * Request the next stream message by sequence for the specified subject.
 */
export type NextMsgRequest = {
  /**
   * The seq to start looking. If the message under the specified sequence
   * matches, it will be returned.
   */
  seq: number;
  /**
   * The subject to look for
   */
  next_by_subj: string;
};

export type DirectMsgRequest =
  | SeqMsgRequest
  | LastForMsgRequest
  | NextMsgRequest;

/**
 * The Direct stream API is a bit more performant for retrieving messages,
 * but requires the stream to have enabled direct access.
 * See {@link StreamConfig.allow_direct}.
 */
export interface DirectStreamAPI {
  /**
   * Retrieves the message matching the specified query. Messages can be
   * retrieved by sequence number or by last sequence matching a subject, or
   * by looking for the next message sequence that matches a subject.
   * @param stream
   * @param query
   */
  getMessage(stream: string, query: DirectMsgRequest): Promise<StoredMsg>;
}

/**
 * Represents a message stored in JetStream
 */
export interface JsMsg {
  /**
   * True if the message was redelivered
   */
  redelivered: boolean;
  /**
   * The delivery info for the message
   */
  info: DeliveryInfo;
  /**
   * The sequence number for the message
   */
  seq: number;
  /**
   * Any headers associated with the message
   */
  headers: MsgHdrs | undefined;
  /**
   * The message's data
   */
  data: Uint8Array;
  /**
   * The subject on which the message was published
   */
  subject: string;
  /**
   * @ignore
   */
  sid: number;
  /**
   * Indicate to the JetStream server that the message was processed
   * successfully.
   */
  ack(): void;
  /**
   * Indicate to the JetStream server that processing of the message
   * failed, and that it should be resent after the spefied number of
   * milliseconds.
   * @param millis
   */
  nak(millis?: number): void;
  /**
   * Indicate to the JetStream server that processing of the message
   * is on going, and that the ack wait timer for the message should be
   * reset preventing a redelivery.
   */
  working(): void;
  /**
   * !! this is an experimental feature - and could be removed
   *
   * next() combines ack() and pull(), requires the subject for a
   * subscription processing to process a message is provided
   * (can be the same) however, because the ability to specify
   * how long to keep the request open can be specified, this
   * functionality doesn't work well with iterators, as an error
   * (408s) are expected and needed to re-trigger a pull in case
   * there was a timeout. In an iterator, the error will close
   * the iterator, requiring a subscription to be reset.
   */
  next(subj: string, ro?: Partial<PullOptions>): void;
  /**
   * Indicate to the JetStream server that processing of the message
   * failed and that the message should not be sent to the consumer again.
   */
  term(): void;
  /**
   * Indicate to the JetStream server that the message was processed
   * successfully and that the JetStream server should acknowledge back
   * that the acknowledgement was received.
   */
  ackAck(): Promise<boolean>;
}

export interface DeliveryInfo {
  /**
   * JetStream domain of the message if applicable.
   */
  domain: string;
  /**
   * The hash of the sending account if applicable.
   */
  "account_hash"?: string;
  /**
   * The stream where the message came from
   */
  stream: string;
  /**
   * The intended consumer for the message.
   */
  consumer: string;
  /**
   * The number of times the message has been redelivered.
   */
  redeliveryCount: number;
  /**
   * The sequence number of the message in the stream
   */
  streamSequence: number;
  /**
   * The client delivery sequence for the message
   */
  deliverySequence: number;
  /**
   * The timestamp for the message in nanoseconds. Convert with `millis(n)`,
   */
  timestampNanos: number;
  /**
   * The number of pending messages for the consumer at the time the
   * message was delivered.
   */
  pending: number;
  /**
   * True if the message has been redelivered.
   */
  redelivered: boolean;
}

/**
 * An interface representing a message that retrieved directly from JetStream.
 */
export interface StoredMsg {
  /**
   * The subject the message was originally received on
   */
  subject: string;
  /**
   * The sequence number of the message in the Stream
   */
  seq: number;
  /**
   * Headers for the message
   */
  header: MsgHdrs;
  /**
   * The payload of the message body
   */
  data: Uint8Array;
  /**
   * The time the message was received
   */
  time: Date;
}

export interface DirectMsg extends StoredMsg {
  /**
   * The name of the Stream storing message
   */
  stream: string;
}

/**
 * An advisory is an interesting event in the JetStream server
 */
export interface Advisory {
  /**
   * The type of the advisory
   */
  kind: AdvisoryKind;
  /**
   * Payload associated with the advisory
   */
  data: unknown;
}

/**
 * The different kinds of Advisories
 */
export enum AdvisoryKind {
  API = "api_audit",
  StreamAction = "stream_action",
  ConsumerAction = "consumer_action",
  SnapshotCreate = "snapshot_create",
  SnapshotComplete = "snapshot_complete",
  RestoreCreate = "restore_create",
  RestoreComplete = "restore_complete",
  MaxDeliver = "max_deliver",
  Terminated = "terminated",
  Ack = "consumer_ack",
  StreamLeaderElected = "stream_leader_elected",
  StreamQuorumLost = "stream_quorum_lost",
  ConsumerLeaderElected = "consumer_leader_elected",
  ConsumerQuorumLost = "consumer_quorum_lost",
}

// JetStream Server Types
/**
 * Value expressed as Nanoseconds - use the `nanos(millis)` function
 * to convert millis to nanoseconds. Note that in some environments this
 * could overflow.
 */
export type Nanos = number;

export interface ApiError {
  /**
   * HTTP like error code in the 300 to 500 range
   */
  code: number;
  /**
   * A human friendly description of the error
   */
  description: string;
  /**
   * The NATS error code unique to each kind of error
   */
  err_code?: number;
}

export interface ApiResponse {
  type: string;
  error?: ApiError;
}

export interface ApiPaged {
  total: number;
  offset: number;
  limit: number;
}

export interface ApiPagedRequest {
  offset: number;
}

/**
 * An alternate location to read mirrored data
 */
export interface StreamAlternate {
  /**
   * The mirror Stream name
   */
  name: string;
  /**
   * The name of the cluster holding the Stream
   */
  cluster: string;

  /**
   * The domain holding the Stream
   */
  domain: string;
}

/**
 * Stream configuration info
 */
export interface StreamInfo {
  /**
   * The active configuration for the Stream
   */
  config: StreamConfig;
  /**
   * Timestamp when the stream was created
   */
  created: Nanos;
  /**
   * Detail about the current State of the Stream
   */
  state: StreamState;
  /**
   * Cluster information for the stream if applicable
   */
  cluster?: ClusterInfo;
  /**
   * Information about an upstream stream source in a mirror
   */
  mirror?: StreamSourceInfo;
  /**
   * Sources for the Stream if applicable
   */
  sources?: StreamSourceInfo[];
  /**
   * Alternates for a stream if applicable. Alternates are listed
   * in order of TTL. With streams at the start of the Array potentially
   * closer and faster to access.
   */
  alternates?: StreamAlternate[];
}

export interface StreamConfig extends StreamUpdateConfig {
  /**
   * A unique name for the Stream
   */
  name: string;
  /**
   * How messages are retained in the Stream, once this is exceeded old messages are removed.
   */
  retention: RetentionPolicy;
  /**
   * The storage backend to use for the Stream.
   */
  storage: StorageType;
  /**
   * How many Consumers can be defined for a given Stream. -1 for unlimited.
   */
  "max_consumers": number;
  /**
   * Maintains a 1:1 mirror of another stream with name matching this property.
   * When a mirror is configured subjects and sources must be empty.
   */
  mirror?: StreamSource; // same as a source
  /**
   * Sealed streams do not allow messages to be deleted via limits or API,
   * sealed streams can not be unsealed via configuration update.
   * Can only be set on already created streams via the Update API
   */
  sealed: boolean;
}

/**
 * Stream options that can be updated
 */
export interface StreamUpdateConfig {
  /**
   * A list of subjects to consume, supports wildcards. Must be empty when a mirror is configured. May be empty when sources are configured.
   */
  subjects: string[];
  /**
   * A short description of the purpose of this stream
   */
  description?: string;
  /**
   * For wildcard streams ensure that for every unique subject this many messages are kept - a per subject retention limit
   */
  "max_msgs_per_subject": number;
  /**
   * How many messages may be in a Stream, oldest messages will be removed if the Stream exceeds this size. -1 for unlimited.
   */
  "max_msgs": number;
  /**
   * Maximum age of any message in the stream, expressed in nanoseconds. 0 for unlimited.
   */
  "max_age": Nanos;
  /**
   * How big the Stream may be, when the combined stream size exceeds this old messages are removed. -1 for unlimited.
   */
  "max_bytes": number;
  /**
   * The largest message that will be accepted by the Stream. -1 for unlimited.
   */
  "max_msg_size": number;
  /**
   * When a Stream reach its limits either old messages are deleted or new ones are denied
   */
  discard: DiscardPolicy;
  /**
   * Disables acknowledging messages that are received by the Stream.
   */
  "no_ack"?: boolean;
  /**
   * The time window to track duplicate messages for, expressed in nanoseconds. 0 for default
   * Set {@link JetStreamPublishOptions.msgID} to enable duplicate detection.
   */
  "duplicate_window": Nanos;
  /**
   * List of Stream names to replicate into this Stream
   */
  sources?: StreamSource[];
  /**
   * Allows the use of the {@link JsHeaders.RollupHdr} header to replace all contents of a stream,
   * or subject in a stream, with a single new message
   */
  "allow_rollup_hdrs": boolean;
  /**
   * How many replicas to keep for each message. Min 1, Max 5. Default 1.
   */
  "num_replicas": number;
  /**
   * Placement directives to consider when placing replicas of this stream, random placement when unset
   */
  placement?: Placement;
  /**
   * Restricts the ability to delete messages from a stream via the API.
   * Cannot be changed once set to true
   */
  "deny_delete": boolean;
  /**
   * Restricts the ability to purge messages from a stream via the API.
   * Cannot be change once set to true
   */
  "deny_purge": boolean;
  /**
   * Allow higher performance, direct access to get individual messages via the $JS.DS.GET API
   */
  "allow_direct": boolean;
  /**
   * Rules for republishing messages from a stream with subject mapping
   * onto new subjects for partitioning and more
   */
  republish?: Republish;
}

export interface Republish {
  /**
   * The source subject to republish
   */
  src: string;
  /**
   * The destination to publish to
   */
  dest: string;
  /**
   * Only send message headers, no bodies
   */
  "headers_only"?: boolean;
}

export interface StreamSource {
  /**
   * Name of the stream source
   */
  name: string;
  /**
   * An optional start sequence from which to start reading messages
   */
  "opt_start_seq"?: number;
  /**
   * An optional start time Date string
   */
  "opt_start_time"?: string;
  /**
   * An optional filter subject. If the filter matches the message will be
   * on-boarded.
   */
  "filter_subject"?: string;
}

export interface Placement {
  /**
   * The cluster to place the stream on
   */
  cluster: string;
  /**
   * Tags matching server configuration
   */
  tags: string[];
}

export enum RetentionPolicy {
  /**
   * Retain messages until the limits are reached, then trigger the discard policy.
   */
  Limits = "limits",
  /**
   * Retain messages while there is consumer interest on the particular subject.
   */
  Interest = "interest",
  /**
   * Retain messages until acknowledged
   */
  Workqueue = "workqueue",
}

export enum DiscardPolicy {
  /**
   * Discard old messages to make room for the new ones
   */
  Old = "old",
  /**
   * Discard the new messages
   */
  New = "new",
}

export enum StorageType {
  /**
   * Store persistently on files
   */
  File = "file",
  /**
   * Store in server memory - doesn't survive server restarts
   */
  Memory = "memory",
}

export enum DeliverPolicy {
  /**
   * Deliver all messages
   */
  All = "all",
  /**
   * Deliver starting with the last message
   */
  Last = "last",
  /**
   * Deliver starting with new messages
   */
  New = "new",
  /**
   * Deliver starting with the specified sequence
   */
  StartSequence = "by_start_sequence",
  /**
   * Deliver starting with the specified time
   */
  StartTime = "by_start_time",
  /**
   * Deliver starting with the last messages for every subject
   */
  LastPerSubject = "last_per_subject",
}

export enum AckPolicy {
  /**
   * Messages don't need to be Ack'ed.
   */
  None = "none",
  /**
   * Ack, acknowledges all messages with a lower sequence
   */
  All = "all",
  /**
   * All sequences must be explicitly acknowledged
   */
  Explicit = "explicit",
  /**
   * @ignore
   */
  NotSet = "",
}

export enum ReplayPolicy {
  /**
   * Replays messages as fast as possible
   */
  Instant = "instant",
  /**
   * Replays messages following the original delay between messages
   */
  Original = "original",
}

export interface StreamState {
  /**
   * Number of messages stored in the Stream
   */
  messages: number;
  /**
   * Combined size of all messages in the Stream
   */
  bytes: number;
  /**
   * Sequence number of the first message in the Stream
   */
  "first_seq": number;
  /**
   * The timestamp of the first message in the Stream
   */
  "first_ts": number;
  /**
   * Sequence number of the last message in the Stream
   */
  "last_seq": number;
  /**
   * The timestamp of the last message in the Stream
   */
  "last_ts": string;
  /**
   * The number of deleted messages
   */
  "num_deleted": number;
  /**
   * IDs of messages that were deleted using the Message Delete API or Interest based streams removing messages out of order
   * {@link StreamInfoRequestOptions.deleted_details} is specified on
   * the request.
   */
  deleted: number[];
  /**
   * Messages that were damaged and unrecoverable
   */
  lost: LostStreamData;
  /**
   * Number of Consumers attached to the Stream
   */
  "consumer_count": number;
  /**
   * The number of unique subjects held in the stream
   */
  num_subjects?: number;
  /**
   * Subjects and their message counts when a {@link StreamInfoRequestOptions.subjects_filter} was set
   */
  subjects?: Record<string, number>;
}

/**
 * Records messages that were damaged and unrecoverable
 */
export interface LostStreamData {
  /**
   * The messages that were lost
   */
  msgs: number[] | null;
  /**
   * The number of bytes that were lost
   */
  bytes: number;
}

export interface ClusterInfo {
  /**
   * The cluster name
   */
  name?: string;
  /**
   * The server name of the RAFT leader
   */
  leader?: string;
  /**
   * The members of the RAFT cluster
   */
  replicas?: PeerInfo[];
}

export interface PeerInfo {
  /**
   * The server name of the peer
   */
  name: string;
  /**
   * Indicates if the server is up to date and synchronised
   */
  current: boolean;
  /**
   * Indicates the node is considered offline by the group
   */
  offline: boolean;
  /**
   * Nanoseconds since this peer was last seen
   */
  active: Nanos;
  /**
   * How many uncommitted operations this peer is behind the leader
   */
  lag: number;
}

/**
 * Information about an upstream stream source in a mirror
 */
export interface StreamSourceInfo {
  /**
   * The name of the Stream being replicated
   */
  name: string;
  /**
   * How many messages behind the mirror operation is
   */
  lag: number;
  /**
   * When last the mirror had activity, in nanoseconds. Value will be -1 when there has been no activity.
   */
  active: Nanos;
  /**
   * A possible error
   */
  error?: ApiError;
}

export type PurgeOpts = PurgeBySeq | PurgeTrimOpts | PurgeBySubject;

export type PurgeBySeq = {
  /**
   * Restrict purging to messages that match this subject
   */
  filter?: string;
  /**
   * Purge all messages up to but not including the message with this sequence.
   */
  seq: number;
};

export type PurgeTrimOpts = {
  /**
   * Restrict purging to messages that match this subject
   */
  filter?: string;
  /**
   * Ensures this many messages are present after the purge.
   */
  keep: number;
};

export type PurgeBySubject = {
  /**
   * Restrict purging to messages that match this subject
   */
  filter: string;
};

export interface PurgeResponse extends Success {
  /**
   * Number of messages purged from the Stream
   */
  purged: number;
}

export interface CreateConsumerRequest {
  "stream_name": string;
  config: Partial<ConsumerConfig>;
}

export interface StreamMsgResponse extends ApiResponse {
  message: {
    subject: string;
    seq: number;
    data: string;
    hdrs: string;
    time: string;
  };
}

export interface SequenceInfo {
  "consumer_seq": number;
  "stream_seq": number;
  "last_active": Nanos;
}

export interface ConsumerInfo {
  /**
   * The stream hosting the consumer
   */
  "stream_name": string;
  /**
   * A unique name for the consumer, either machine generated or the durable name
   */
  name: string;
  /**
   * The time the Consumer was created
   */
  created: Nanos;
  /**
   * The consumer configuration
   */
  config: ConsumerConfig;
  /**
   * The last message delivered from this Consumer
   */
  delivered: SequenceInfo;
  /**
   * The highest contiguous acknowledged message
   */
  "ack_floor": SequenceInfo;
  /**
   * The number of messages pending acknowledgement
   * but yet to acknowledged by the client.
   */
  "num_ack_pending": number;
  /**
   * The number of redeliveries that have been performed
   */
  "num_redelivered": number;
  /**
   * The number of pull consumers waiting for messages
   */
  "num_waiting": number;
  /**
   * The number of messages left unconsumed in this Consumer
   */
  "num_pending": number;
  /**
   * The cluster where the consumer is defined
   */
  cluster?: ClusterInfo;
  /**
   * Indicates if any client is connected and receiving messages from a push consumer
   */
  "push_bound": boolean;
}

export interface ConsumerListResponse extends ApiResponse, ApiPaged {
  consumers: ConsumerInfo[];
}

export interface StreamListResponse extends ApiResponse, ApiPaged {
  streams: StreamInfo[];
}

export interface Success {
  /**
   * True if the operation succeeded
   */
  success: boolean;
}

export type SuccessResponse = ApiResponse & Success;

export interface LastForMsgRequest {
  /**
   * Retrieves the last message for the given subject
   */
  "last_by_subj": string;
}

export interface SeqMsgRequest {
  /**
   * Stream sequence number of the message to retrieve
   */
  seq: number;
}

// FIXME: remove number as it is deprecated
export type MsgRequest = SeqMsgRequest | LastForMsgRequest | number;

export interface MsgDeleteRequest extends SeqMsgRequest {
  /**
   * Default will securely remove a message and rewrite the data with random data,
   * set this to true to only remove the message
   */
  "no_erase"?: boolean;
}

export interface AccountLimits {
  /**
   * The maximum amount of Memory storage Stream Messages may consume
   */
  "max_memory": number;
  /**
   * The maximum amount of File storage Stream Messages may consume
   */
  "max_storage": number;
  /**
   * The maximum number of Streams an account can create
   */
  "max_streams": number;
  /**
   * The maximum number of Consumer an account can create
   */
  "max_consumers": number;
  /**
   * The maximum number of outstanding ACKs any consumer may configure
   */
  "max_ack_pending": number;
  /**
   * The maximum size any single memory stream may be
   */
  "memory_max_stream_bytes": number;
  /**
   * The maximum size any single storage based stream may be
   */
  "storage_max_stream_bytes": number;
  /**
   * Indicates if Streams created in this account requires the max_bytes property set
   */
  "max_bytes_required": number;
}

export interface JetStreamUsage {
  /**
   * Memory Storage being used for Stream Message storage
   */
  memory: number;
  /**
   * File Storage being used for Stream Message storage
   */
  storage: number;
  /**
   * Number of active Streams
   */
  streams: number;
  /**
   * "Number of active Consumers
   */
  consumers: number;
}

export interface JetStreamUsageAccountLimits extends JetStreamUsage {
  limits: AccountLimits;
}

export interface JetStreamAccountStats extends JetStreamUsageAccountLimits {
  api: JetStreamApiStats;
  domain?: string;
  tiers?: {
    R1?: JetStreamUsageAccountLimits;
    R3?: JetStreamUsageAccountLimits;
  };
}

export interface JetStreamApiStats {
  /**
   * Total number of API requests received for this account
   */
  total: number;
  /**
   * "API requests that resulted in an error response"
   */
  errors: number;
}

export interface AccountInfoResponse
  extends ApiResponse, JetStreamAccountStats {}

export interface ConsumerConfig extends ConsumerUpdateConfig {
  /**
   * The type of acknowledgment required by the Consumer
   */
  "ack_policy": AckPolicy;
  /**
   * Where to start consuming messages on the stream
   */
  "deliver_policy": DeliverPolicy;
  /**
   * Allows push consumers to form a queue group
   */
  "deliver_group"?: string;
  /**
   * A unique name for a durable consumer
   */
  "durable_name"?: string;
  /**
   * Deliver only messages that match the subject filter
   */
  "filter_subject"?: string;
  /**
   * For push consumers this will regularly send an empty mess with Status header 100
   * and a reply subject, consumers must reply to these messages to control
   * the rate of message delivery.
   */
  "flow_control"?: boolean;
  /**
   * If the Consumer is idle for more than this many nano seconds a empty message with
   * Status header 100 will be sent indicating the consumer is still alive
   */
  "idle_heartbeat"?: Nanos;
  /**
   * The sequence from which to start delivery messages.
   * Requires {@link DeliverPolicy.StartSequence}
   */
  "opt_start_seq"?: number;
  /**
   * The date time from which to start delivering messages
   * Requires {@link DeliverPolicy.StartTime}
   */
  "opt_start_time"?: string;
  /**
   * The rate at which messages will be delivered to clients, expressed in bit per second
   */
  "rate_limit_bps"?: number;
  /**
   * How messages are played back to the Consumer
   */
  "replay_policy": ReplayPolicy;
}

export interface ConsumerUpdateConfig {
  /**
   * A short description of the purpose of this consume
   */
  description?: string;
  /**
   * How long (in nanoseconds) to allow messages to remain un-acknowledged before attempting redelivery
   */
  "ack_wait"?: Nanos;
  /**
   * The number of times a message will be redelivered to consumers if not acknowledged in time
   */
  "max_deliver"?: number;
  /**
   * @ignore
   */
  "sample_freq"?: string;
  /**
   * The maximum number of messages without acknowledgement that can be outstanding,
   * once this limit is reached message delivery will be suspended
   */
  "max_ack_pending"?: number;
  /**
   * The number of pulls that can be outstanding on a pull consumer,
   * pulls received after this is reached are ignored
   */
  "max_waiting"?: number;
  /**
   * Delivers only the headers of messages in the stream and not the bodies. Additionally
   * adds Nats-Msg-Size {@link JsHeaders.MessageSizeHdr} header to indicate the size of
   * the removed payload
   */
  "headers_only"?: boolean;
  /**
   * The subject where the push consumer should be sent the messages
   */
  "deliver_subject"?: string;
  /**
   * The largest batch property that may be specified when doing a pull on a Pull Consumer
   */
  "max_batch"?: number;
  /**
   * The maximum expires value that may be set when doing a pull on a Pull Consumer
   */
  "max_expires"?: Nanos;
  /**
   * Duration that instructs the server to cleanup ephemeral consumers that are inactive for that long
   */
  "inactive_threshold"?: Nanos;
  /**
   * List of durations in nanoseconds format that represents a retry time scale for
   * NaK'd messages or those being normally retried
   */
  "backoff"?: Nanos[];
  /**
   * The maximum bytes value that maybe set when dong a pull on a Pull Consumer
   */
  "max_bytes"?: number;
  /**
   * When set do not inherit the replica count from the stream but specifically set it to this amount.
   * Min is 1, Max is 5
   */
  "num_replicas"?: number;
  /**
   * Force the consumer state to be kept in memory rather than inherit the setting from the stream
   */
  "mem_storage"?: boolean;
}

export interface Consumer {
  /**
   * The name of the Stream the consumer is bound to
   */
  "stream_name": string;
  /**
   * The consumer configuration
   */
  config: ConsumerConfig;
}

export interface StreamNames {
  streams: string[];
}

export interface StreamNameBySubject {
  subject: string;
}

export enum JsHeaders {
  /**
   * Set if message is from a stream source - format is `stream seq`
   */
  StreamSourceHdr = "Nats-Stream-Source",
  /**
   * Set for heartbeat messages
   */
  LastConsumerSeqHdr = "Nats-Last-Consumer",
  /**
   * Set for heartbeat messages
   */
  LastStreamSeqHdr = "Nats-Last-Stream",
  /**
   * Set for heartbeat messages if the consumer is stalled
   */
  ConsumerStalledHdr = "Nats-Consumer-Stalled",
  /**
   * Set for headers_only consumers indicates the number of bytes in the payload
   */
  MessageSizeHdr = "Nats-Msg-Size",
  // rollup header
  RollupHdr = "Nats-Rollup",
  // value for rollup header when rolling up a subject
  RollupValueSubject = "sub",
  // value for rollup header when rolling up all subjects
  RollupValueAll = "all",
}

export interface KvEntry {
  bucket: string;
  key: string;
  value: Uint8Array;
  created: Date;
  revision: number;
  delta?: number;
  operation: "PUT" | "DEL" | "PURGE";
  length: number;
}

export interface KvCodec<T> {
  encode(k: T): T;
  decode(k: T): T;
}

export interface KvCodecs {
  key: KvCodec<string>;
  value: KvCodec<Uint8Array>;
}

export interface KvLimits {
  replicas: number;
  history: number;
  maxBucketSize: number;
  maxValueSize: number;
  ttl: number; // millis
  storage: StorageType;
  placementCluster: string;

  /**
   * deprecated: use storage
   * FIXME: remove this on 1.8
   */
  backingStore: StorageType;
}

export interface KvStatus extends KvLimits {
  bucket: string;
  values: number;

  /**
   * deprecated: use placementCluster
   * FIXME: remove this on 1.8
   */
  bucket_location: string;
}

export interface KvOptions extends KvLimits {
  timeout: number;
  streamName: string;
  codec: KvCodecs;
  bindOnly: boolean;
  allow_direct: boolean;
}

/**
 * @deprecated use purge(k)
 */
export interface KvRemove {
  remove(k: string): Promise<void>;
}

export interface RoKV {
  get(k: string, opts?: { revision: number }): Promise<KvEntry | null>;
  history(opts?: { key?: string }): Promise<QueuedIterator<KvEntry>>;
  watch(
    opts?: { key?: string; headers_only?: boolean; initializedFn?: callbackFn },
  ): Promise<QueuedIterator<KvEntry>>;
  close(): Promise<void>;
  status(): Promise<KvStatus>;
  keys(k?: string): Promise<QueuedIterator<string>>;
}

export interface KV extends RoKV {
  create(k: string, data: Uint8Array): Promise<number>;
  update(k: string, data: Uint8Array, version: number): Promise<number>;
  put(
    k: string,
    data: Uint8Array,
    opts?: Partial<KvPutOptions>,
  ): Promise<number>;
  delete(k: string): Promise<void>;
  purge(k: string): Promise<void>;
  destroy(): Promise<boolean>;
}

export interface KvPutOptions {
  previousSeq: number;
}

export type callbackFn = () => void;

export enum DirectMsgHeaders {
  Stream = "Nats-Stream",
  Sequence = "Nats-Sequence",
  TimeStamp = "Nats-Time-Stamp",
  Subject = "Nats-Subject",
}

export enum RepublishHeaders {
  /**
   * The source stream of the message
   */
  Stream = "Nats-Stream",
  /**
   * The original subject of the message
   */
  Subject = "Nats-Subject",
  /**
   * The sequence of the republished message
   */
  Sequence = "Nats-Sequence",
  /**
   * The stream sequence id of the last message ingested to the same original subject (or 0 if none or deleted)
   */
  LastSequence = "Nats-Last-Sequence",
  /**
   * The size in bytes of the message's body - Only if {@link Republish.headers_only} is set.
   */
  Size = "Nats-Msg-Size",
}<|MERGE_RESOLUTION|>--- conflicted
+++ resolved
@@ -1229,16 +1229,15 @@
   inactiveEphemeralThreshold(millis: number): this;
 
   /**
-<<<<<<< HEAD
-   * When set do not inherit the replica count from the stream but specifically set it to this amount
-   */
-  numReplicas(n: number): this;
-=======
    * Force the consumer state to be kept in memory rather than inherit the setting from
    * the Stream
    */
   memory(): this;
->>>>>>> c735867c
+
+  /**
+   * When set do not inherit the replica count from the stream but specifically set it to this amount
+   */
+  numReplicas(n: number): this;
 }
 
 /**
