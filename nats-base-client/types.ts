/*
 * Copyright 2020-2022 The NATS Authors
 * Licensed under the Apache License, Version 2.0 (the "License");
 * you may not use this file except in compliance with the License.
 * You may obtain a copy of the License at
 *
 * http://www.apache.org/licenses/LICENSE-2.0
 *
 * Unless required by applicable law or agreed to in writing, software
 * distributed under the License is distributed on an "AS IS" BASIS,
 * WITHOUT WARRANTIES OR CONDITIONS OF ANY KIND, either express or implied.
 * See the License for the specific language governing permissions and
 * limitations under the License.
 */
import { NatsError } from "./error.ts";
export { NatsError } from "./error.ts";
import type { MsgHdrs } from "./headers.ts";
export type { MsgHdrs } from "./headers.ts";
import type { Authenticator } from "./authenticator.ts";
export type { Authenticator } from "./authenticator.ts";
import type { TypedSubscriptionOptions } from "./typedsub.ts";
export type { TypedSubscriptionOptions } from "./typedsub.ts";

import { QueuedIterator } from "./queued_iterator.ts";

export const Empty = new Uint8Array(0);

/**
 * Events reported by the {@link NatsConnection#status} iterator.
 */
export enum Events {
  /** Client disconnected */
  Disconnect = "disconnect",
  /** Client reconnected */
  Reconnect = "reconnect",
  /** Client received a cluster update */
  Update = "update",
  /** Client received a signal telling it that the server is transitioning to Lame Duck Mode */
  LDM = "ldm",
  /** Client received an async error from the server */
  Error = "error",
}

export interface Status {
  type: Events | DebugEvents;
  data: string | ServersChanged | number;
  permissionContext?: { operation: string; subject: string };
}

/**
 * Other events that can be reported by the {@link NatsConnection#status} iterator.
 * These can usually be safely ignored, as higher-order functionality of the client
 * will handle them.
 */
export enum DebugEvents {
  Reconnecting = "reconnecting",
  PingTimer = "pingTimer",
  StaleConnection = "staleConnection",
}

export const DEFAULT_PORT = 4222;
export const DEFAULT_HOST = "127.0.0.1";

// DISCONNECT Parameters, 2 sec wait, 10 tries
export const DEFAULT_RECONNECT_TIME_WAIT = 2 * 1000;
export const DEFAULT_MAX_RECONNECT_ATTEMPTS = 10;
export const DEFAULT_JITTER = 100;
export const DEFAULT_JITTER_TLS = 1000;

// Ping interval
export const DEFAULT_PING_INTERVAL = 2 * 60 * 1000; // 2 minutes
export const DEFAULT_MAX_PING_OUT = 2;

export interface ConnectFn {
  (opts: ConnectionOptions): Promise<NatsConnection>;
}

export interface NatsConnection {
  /**
   * ServerInfo to the currently connected server or undefined
   */
  info?: ServerInfo;

  /**
   * Returns a promise that can be used to monitor if the client closes.
   * The promise can resolve an Error if the reason for the close was
   * an error. Note that the promise doesn't reject, but rather resolves
   * to the error if there was one.
   */
  closed(): Promise<void | Error>;

  /**
   * Close will close the connection to the server. This call will terminate
   * all pending requests and subscriptions. The returned promise resolves when
   * the connection closes.
   */
  close(): Promise<void>;

  /**
   * Publishes the specified data to the specified subject.
   * @param subject
   * @param data
   * @param options
   */
  publish(subject: string, data?: Uint8Array, options?: PublishOptions): void;

  /**
   * Subscribe expresses interest in the specified subject. The subject may
   * have wildcards. Messages are delivered to the {@link SubOpts#callback |SubscriptionOptions callback}
   * if specified. Otherwise, the subscription is an async iterator for {@link Msg}.
   *
   * @param subject
   * @param opts
   */
  subscribe(subject: string, opts?: SubscriptionOptions): Subscription;

  /**
   * Publishes a request with specified data in the specified subject expecting a
   * response before {@link RequestOptions#timeout} milliseconds. The api returns a
   * Promise that resolves when the first response to the request is received. If
   * there are no responders (a subscription) listening on the request subject,
   * the request will fail as soon as the server processes it.
   *
   * @param subject
   * @param data
   * @param opts
   */
  request(
    subject: string,
    data?: Uint8Array,
    opts?: RequestOptions,
  ): Promise<Msg>;

  /**
   * Returns a Promise that resolves when the client receives a reply from
   * the server. Use of this API is not necessary by clients.
   */
  flush(): Promise<void>;

  /**
   * Initiates a drain on the connection and returns a promise that resolves when the
   * drain completes and the connection closes.
   *
   * Drain is an ordered shutdown of the client. Instead of abruptly closing the client,
   * subscriptions are drained, that is messages not yet processed by a subscription are
   * handled before the subscription is closed. After subscriptions are drained it is not
   * possible to create a new subscription. Then all pending outbound messages are
   * sent to the server. Finally, the connection is closed.
   */
  drain(): Promise<void>;

  /**
   * Returns true if the client is closed.
   */
  isClosed(): boolean;

  /**
   * Returns true if the client is draining.
   */
  isDraining(): boolean;

  /**
   * Returns the hostport of the server the client is connected to.
   */
  getServer(): string;

  /**
   * Returns an async iterator of {@link Status} that may be
   * useful in understanding when the client looses a connection, or
   * reconnects, or receives an update from the cluster among other things.
   *
   * @return an AsyncIterable<Status>
   */
  status(): AsyncIterable<Status>;

  /**
   * Returns some metrics such as the number of messages and bytes
   * sent and recieved by the client.
   */
  stats(): Stats;

  /**
   * Returns a Promise to a {@link JetStreamManager} which allows the client
   * to access Streams and Consumers information.
   *
   * @param opts
   */
  jetstreamManager(opts?: JetStreamOptions): Promise<JetStreamManager>;

  /**
   * Returns a {@link JetStreamClient} which allows publishing messages to
   * JetStream or consuming messages from streams.
   *
   * @param opts
   */
  jetstream(opts?: JetStreamOptions): JetStreamClient;

  /**
   * @return the number of milliseconds it took for a {@link flush}.
   */
  rtt(): Promise<number>;
}

/**
 * ConnectionOptions does something
 */
export interface ConnectionOptions {
  /**
   * When the server requires authentication, set an {@link Authenticator}.
   * An authenticator is created automatically for username/password and token
   * authentication configurations
   * if {@link user} and {@link pass} or the {@link token} options are set.
   */
  authenticator?: Authenticator;
  /**
   * When set to `true` the client will print protocol messages that it receives
   * or sends to the server.
   */
  debug?: boolean;
  /**
   * Sets the maximum count of ping commands that can be awaiting a response
   * before rasing a stale connection status {@link DebugEvents#StaleConnection }
   * notification {@link NatsConnection#status} and initiating a reconnect.
   *
   * @see pingInterval
   */
  maxPingOut?: number;
  /**
   * Sets the maximum count of per-server reconnect attempts before giving up.
   * Set to `-1` to never give up.
   *
   * @default 10
   */
  maxReconnectAttempts?: number;
  /**
   * Sets the client name. When set, the server monitoring pages will display
   * this name when referring to this client.
   */
  name?: string;
  /**
   * When set to true, messages published by this client will not match
   * this client's subscriptions, so the client is guaranteed to never
   * receive self-published messages on a subject that it is listening on.
   */
  noEcho?: boolean;
  /**
   * If set to true, the client will not randomize its server connection list.
   */
  noRandomize?: boolean;
  /**
   * Sets the password for a client connection. Requires that the {@link user}
   * option be set. See {@link authenticator}.
   */
  pass?: string;
  /**
   * When set to true, the server may perform additional checks on protocol
   * message requests. This option is only useful for NATS client development
   * and shouldn't be used, as it affects server performance.
   */
  pedantic?: boolean;
  /**
   * Sets the number of milliseconds between client initiated ping commands.
   * See {@link maxPingOut}.
   * @default 2 minutes.
   */
  pingInterval?: number;
  /**
   * Sets the port number on the localhost (127.0.0.1) where the nats-server is running.
   * This option is mutually exclusive with {@link servers}.
   */
  port?: number;
  /**
   * When set to true, the server will attempt to reconnect so long as
   * {@link maxReconnectAttempts} doesn't prevent it.
   * @default true
   */
  reconnect?: boolean;
  /**
   * Set a function that dynamically determines the number of milliseconds
   * that the client should wait for the next reconnect attempt.
   */
  reconnectDelayHandler?: () => number;
  /**
   * Set the upper bound for a random delay in milliseconds added to
   * {@link reconnectTimeWait}.
   *
   * @default 100 millis
   */
  reconnectJitter?: number;
  /**
   * Set the upper bound for a random delay in milliseconds added to
   * {@link reconnectTimeWait}. This only affects TLS connections
   *
   * @default 1000 millis
   */
  reconnectJitterTLS?: number;
  /**
   * Set the number of millisecods between reconnect attempts.
   *
   * @default 2000 millis
   */
  reconnectTimeWait?: number;
  /**
   * Set the hostport(s) where the client should attempt to connect.
   * This option is mutually exclusive with {@link port}.
   *
   * @default 127.0.0.1:4222
   */
  servers?: Array<string> | string;
  /**
   * Sets the number of milliseconds the client should wait for a server
   * handshake to be established.
   *
   * @default 20000 millis
   */
  timeout?: number;
  /**
   * When set (can be an empty object), the client requires a secure connection.
   * TlsOptions honored depend on the runtime. Consult the specific NATS javascript
   * client GitHub repo/documentation. When set to null, the client should fail
   * should not connect using TLS. In the case where TLS is available on the server
   * a standard connection will be used. If TLS is required, the connection will fail.
   */
  tls?: TlsOptions | null;
  /**
   * Set to a client authentication token. Note that these tokens are
   * a specific authentication strategy on the nats-server. This option
   * is mutually exclusive of {@link user} and {@link pass}. See {@link authenticator}.
   */
  token?: string;
  /**
   * Sets the username for a client connection. Requires that the {@link pass}
   * option be set. See {@link authenticator}.
   */
  user?: string;
  /**
   * When set to true, the server will send response to all server commands.
   * This option is only useful for NATS client development and shouldn't
   * be used, as it affects server performance.
   */
  verbose?: boolean;
  /**
   * When set to true {@link maxReconnectAttempts} will not trigger until the client
   * has established one connection.
   */
  waitOnFirstConnect?: boolean;
  /**
   * When set to true, cluster information gossiped by the nats-server will
   * not augment the lists of server(s) known by the client.
   */
  ignoreClusterUpdates?: boolean;
  /**
   * A string prefix (must be a valid subject prefix) prepended to inboxes
   * generated by client. This allows a client with limited subject permissions
   * to specify a subject where requests can deliver responses.
   */
  inboxPrefix?: string;
}

/**
 * TlsOptions that can be specified to a client. Note that
 * the options are typically runtime specific, so some clients won't support
 * them at all. In other cases they will match to the runtime's TLS options.
 *
 * If no options are specified, but the argument for TlsOptions is an object,
 * the client is requesting to only use connections that are secured by TLS.
 */
export interface TlsOptions {
  certFile?: string;
  cert?: string;
  caFile?: string;
  ca?: string;
  keyFile?: string;
  key?: string;
}

/**
 * Represents a message delivered by NATS. This interface is used by
 * Subscribers.
 */
export interface Msg {
  /**
   * The subject the message was sent to
   */
  subject: string;
  /**
   * The subscription ID where the message was dispatched.
   */
  sid: number;
  /**
   * A possible subject where the recipient may publish a reply (in the cases
   * where the message represents a request).
   */
  reply?: string;
  /**
   * The message's data (or payload)
   */
  data: Uint8Array;
  /**
   * Possible headers that may have been set by the server or the publisher.
   */
  headers?: MsgHdrs;

  /**
   * Convenience to publish a response to the {@link reply} subject in the
   * message - this is the same as doing `nc.publish(msg.reply, ...)`.
   * @param data
   * @param opts
   */
  respond(data?: Uint8Array, opts?: PublishOptions): boolean;
}

/**
 * Subscription Options
 */
export interface SubOpts<T> {
  /**
   * Optional queue name (subscriptions on the same subject that use queues
   * are horizontally load balanced when part of the same queue).
   */
  queue?: string;
  /**
   * Optional maximum number of messages to deliver to the subscription
   * before it is auto-unsubscribed.
   */
  max?: number;
  /**
   * Optional maximum number of milliseconds before a timer raises an error. This
   * useful to monitor a subscription that is expected to yield messages.
   * The timer is cancelled when the first message is received by the subscription.
   */
  timeout?: number;
  /**
   * An optional function that will handle messages. Typically, messages
   * are processed via an async iterator on the subscription. If this
   * option is provided, messages are processed by the specified function.
   * @param err
   * @param msg
   */
  callback?: (err: NatsError | null, msg: T) => void;
}

/**
 * Subscription Options
 */
export type SubscriptionOptions = SubOpts<Msg>;

export interface Base {
  subject: string;
  callback: (error: NatsError | null, msg: Msg) => void;
  received: number;
  timeout?: number | null;
  max?: number | undefined;
  draining: boolean;
}

/**
 * ServerInfo represents information from the connected server
 */
export interface ServerInfo {
  /**
   * True if the server requires authentication
   */
  "auth_required"?: boolean;
  /**
   * Server-assigned client_id
   */
  "client_id": number;
  /**
   * The client's IP as seen by the server
   */
  "client_ip"?: string;
  cluster?: string;
  /**
   * Other servers available on the connected cluster
   */
  "connect_urls"?: string[];
  /**
   * Git commit information on the built server binary
   */
  "git_commit"?: string;
  /**
   * Version information on the Go stack used to build the server binary
   */
  go: string;
  /**
   * True if the server supports headers
   */
  headers?: boolean;
  /**
   * Hostname of the connected server
   */
  host: string;
  /**
   * True if the server supports JetStream
   */
  jetstream?: boolean;
  /**
   * True if the server is in Lame Duck Mode
   */
  ldm?: boolean;
  /**
   * Max number of bytes in message that can be sent to the server
   */
  "max_payload": number;
  /**
   * If the server required nkey or JWT authentication the nonce used during authentication.
   */
  nonce?: string;
  /**
   * The port where the server is listening
   */
  port: number;
  /**
   * Version number of the NATS protocol
   */
  proto: number;
  /**
   * The ID of the server
   */
  "server_id": string;
  /**
   * The name of the server
   */
  "server_name": string;
  /**
   * True if TLS is available
   */
  "tls_available"?: boolean;
  /**
   * True if TLS connections are required
   */
  "tls_required"?: boolean;
  /**
   * True if TLS client certificate verification is required
   */
  "tls_verify"?: boolean;
  /**
   * The nats-server version
   */
  version: string;
}

export interface Server {
  hostname: string;
  port: number;
  listen: string;
  src: string;
  tlsName: string;

  resolve(
    opts: Partial<{ fn: DnsResolveFn; randomize: boolean }>,
  ): Promise<Server[]>;
}

/**
 * ServerChanged records servers in the cluster that were added or deleted.
 */
export interface ServersChanged {
  /** list of added servers */
  readonly added: string[];
  /** list of deleted servers */
  readonly deleted: string[];
}

/**
 * Basic interface to a Subscription type
 */
export interface Sub<T> extends AsyncIterable<T> {
  /** A promise that resolves when the subscription closes */
  closed: Promise<void>;

  /**
   * Stop the subscription from receiving messages. You can optionally
   * specify that the subscription should stop after the specified number
   * of messages have been received. Note this count is since the lifetime
   * of the subscription.
   * @param max
   */
  unsubscribe(max?: number): void;

  /**
   * Drain the subscription, closing it after processing all messages
   * currently in flight for the client. Returns a promise that resolves
   * when the subscription finished draining.
   */
  drain(): Promise<void>;

  /**
   * Returns true if the subscription is draining.
   */
  isDraining(): boolean;

  /**
   * Returns true if the subscription is closed.
   */
  isClosed(): boolean;

  /**
   * @ignore
   */
  callback(err: NatsError | null, msg: Msg): void;

  /**
   * Returns the subject that was used to create the subscription.
   */
  getSubject(): string;

  /**
   * Returns the number of messages received by the subscription.
   */
  getReceived(): number;

  /**
   * Returns the number of messages that have been processed by the subscription.
   */
  getProcessed(): number;

  /**
   * Returns the number of messages that are pending processing. Note that this
   * is method is only valid for iterators.
   */
  getPending(): number;

  /** @ignore */
  getID(): number;

  /**
   * Return the max number of messages before the subscription will unsubscribe.
   */
  getMax(): number | undefined;
}

/**
 * Type alias for NATS core subscriptions
 */
export type Subscription = Sub<Msg>;

export interface RequestOptions {
  /**
   * number of milliseconds before the request will timeout.
   */
  timeout: number;
  /**
   * MsgHdrs to include with the request.
   */
  headers?: MsgHdrs;
  /**
   * If true, the request API will create a regular NATS subscription
   * to process the response. Otherwise a shared muxed subscriptions is
   * used. Requires {@link reply}
   */
  noMux?: boolean;
  /**
   * The subject where the response should be sent to. Requires {@link noMux}
   */
  reply?: string;
}

export enum RequestStrategy {
  Timer = "timer",
  Count = "count",
  JitterTimer = "jitterTimer",
  SentinelMsg = "sentinelMsg",
}

export interface RequestManyOptions {
  strategy: RequestStrategy;
  maxWait: number;
  headers?: MsgHdrs;
  maxMessages?: number;
  noMux?: boolean;
}

export interface PublishOptions {
  /**
   * An optional subject where a response should be sent.
   * Note you must have a subscription listening on this subject
   * to receive the response.
   */
  reply?: string;
  /**
   * Optional headers to include with the message.
   */
  headers?: MsgHdrs;
}

export interface Stats {
  /**
   * Number of bytes received by the client.
   */
  inBytes: number;
  /**
   * Number of bytes sent by the client.
   */
  outBytes: number;
  /**
   * Number of messages received by the client.
   */
  inMsgs: number;
  /**
   * Number of messages sent by the client.
   */
  outMsgs: number;
}

export interface URLParseFn {
  (u: string): string;
}

export interface DnsResolveFn {
  (h: string): Promise<string[]>;
}

/**
 * Options to a JetStream options applied to all  JetStream or JetStreamManager requests.
 */
export interface JetStreamOptions {
  /**
   * Prefix required to interact with JetStream. Must match
   * server configuration.
   */
  apiPrefix?: string;
  /**
   * Number of milliseconds to wait for a JetStream API request.
   * @default ConnectionOptions.timeout
   * @see ConnectionOptions.timeout
   */
  timeout?: number;
  /**
   * Name of the JetStream domain. This value automatically modifies
   * the default JetStream apiPrefix.
   */
  domain?: string;
}

/**
 * The API for interacting with JetStream resources
 */
export interface JetStreamManager {
  /**
   * JetStream API to interact with Consumers
   */
  consumers: ConsumerAPI;
  /**
   * JetStream API to interact with Streams
   */
  streams: StreamAPI;

  /**
   * Returns JetStreamAccountStats for the current client account.
   */
  getAccountInfo(): Promise<JetStreamAccountStats>;

  /**
   * Returns an async iteartor
   */
  advisories(): AsyncIterable<Advisory>;
}

/**
 * Options for a JetStream pull subscription which define how long
 * the pull request will remain open and limits the amount of data
 * that the server could return.
 */
export interface PullOptions {
  /**
   * Max number of messages to retrieve in a pull.
   */
  batch: number;
  /**
   * If true, the request for messages will end when received by the server
   */
  "no_wait": boolean;
  /**
   * If set, the number of milliseconds to wait for the number of messages
   * specified in {@link batch}
   */
  expires: number;
  /**
   * If set, the max number of bytes to receive. The server will limit the
   * number of messages in the batch to fit within this setting.
   */
  "max_bytes"?: number;
  /**
   * If set, server will send heartbeat messages at this interval of millis,
   * allowing the client to detect a stale pull. This value should be less
   * than expires.
   */
  "idle_heartbeat": number;
}

/**
 * The response returned by the JetStream server when a message is added to a stream.
 */
export interface PubAck {
  /**
   * The name of the stream
   */
  stream: string;
  /**
   * The domain of the JetStream
   */
  domain?: string;
  /**
   * The sequence number of the message as stored in JetStream
   */
  seq: number;
  /**
   * True if the message is a duplicate
   */
  duplicate: boolean;

  /**
   * Acknowledges the PubAck back to the server
   */
  ack(): void;
}

/**
 * Options for messages published to JetStream
 */
export interface JetStreamPublishOptions {
  /**
   * A string identifier used to detect duplicate published messages.
   * If the msgID is reused within the streams's `duplicate_window`,
   * the message will be rejected by the stream, and the {@link PubAck} will
   * mark it as a `duplicate`.
   */
  msgID: string;
  /**
   * The number of milliseconds to wait for the PubAck
   */
  timeout: number;
  // ackWait: Nanos;
  /**
   * Headers associated with the message. You can create an instance of
   * MsgHdrs with the headers() function.
   */
  headers: MsgHdrs;
  /**
   * Set of constraints that when specified are verified by the server.
   * If the constraint(s) doesn't match, the server will reject the message.
   * These settings allow you to implement deduplication and consistency
   * strategies.
   */
  expect: Partial<{
    /**
     * The expected last msgID of the last message received by the stream.
     */
    lastMsgID: string;
    /**
     * The expected stream capturing the message
     */
    streamName: string;
    /**
     * The expected last sequence on the stream.
     */
    lastSequence: number;
    /**
     * The expected last sequence on the stream for a message with this subject
     */
    lastSubjectSequence: number;
  }>;
}

/**
 * A JetStream interface that allows you to request the ConsumerInfo on the backing object.
 */
export interface ConsumerInfoable {
  consumerInfo(): Promise<ConsumerInfo>;
}

export interface Closed {
  /**
   * A promise that when resolves, indicates that the object is closed.
   */
  closed: Promise<void>;
}

/**
 * The JetStream Subscription object
 */
export type JetStreamSubscription =
  & Sub<JsMsg>
  & Destroyable
  & Closed
  & ConsumerInfoable;

export type JetStreamSubscriptionOptions = TypedSubscriptionOptions<JsMsg>;

export interface Pullable {
  /**
   * Sends a request from the client requesting the server for more messages.
   * @param opts
   */
  pull(opts?: Partial<PullOptions>): void;
}

export interface Destroyable {
  /**
   * Destroys a resource on the server. Returns a promise that resolves to true
   * whene the operation has been completed
   */
  destroy(): Promise<void>;
}

/**
 * The JetStream pull subscription object.
 */
export type JetStreamPullSubscription = JetStreamSubscription & Pullable;

/**
 * The signature a message handler for a JetStream subscription.
 */
export type JsMsgCallback = (err: NatsError | null, msg: JsMsg | null) => void;

/**
 * The interface for creating instances of different JetStream materialized views.
 */
export interface Views {
  /**
   * Gets or creates a JetStream KV store
   * @param name - name for the KV
   * @param opts - optional options to configure the KV and stream backing
   */
  kv: (name: string, opts?: Partial<KvOptions>) => Promise<KV>;
  os: (
    name: string,
    opts?: Partial<ObjectStoreOptions>,
  ) => Promise<ObjectStore>;
}

// FIXME: pulls must limit to maxAcksInFlight
/**
 * Interface for interacting with JetStream data
 */
export interface JetStreamClient {
  /**
   * Publishes a message to a stream. If not stream is configured to store the message, the
   * request will fail with {@link ErrorCode.NoResponders} error.
   *
   * @param subj - the subject for the message
   * @param data - the message's data
   * @param options - the optional message
   */
  publish(
    subj: string,
    data?: Uint8Array,
    options?: Partial<JetStreamPublishOptions>,
  ): Promise<PubAck>;

  /**
   * Retrieves a single message from JetStream
   * Note that you should be using {@link Consumer} - {@link this.consumer} instead as
   * this functionality is much simpler to implement. The `pull()` API
   * will be deprecated.
   *
   * @param stream - the name of the stream
   * @param consumer - the consumer's durable name (if durable) or name if ephemeral
   * @param expires - the number of milliseconds to wait for a message
   */
  pull(stream: string, consumer: string, expires?: number): Promise<JsMsg>;

  /**
   * Similar to pull, but able to configure the number of messages, etc via PullOptions.
   *
   * Note that you should be using {@link Consumer} - {@link this.consumer} instead as
   * this functionality is much simpler to implement. The `fetch()` API will be deprecated.
   *
   * @param stream - the name of the stream
   * @param durable - the consumer's durable name (if durable) or name if ephemeral
   * @param opts
   */
  fetch(
    stream: string,
    durable: string,
    opts?: Partial<PullOptions>,
  ): QueuedIterator<JsMsg>;

  /**
   * Creates a pull subscription. A pull subscription relies on the client to request more
   * messages from the server. If the consumer doesn't exist, it will be created matching
   * the consumer options provided.
   *
   * It is recommended that a consumer be created first using JetStreamManager APIs and then
   * use the bind option to simply attach to the created consumer.
   *
   * If the filter subject is not specified in the options, the filter will be set to match
   * the specified subject.
   *
   * It is more efficient than {@link fetch} or {@link pull} because
   * a single subscription is used between invocations.
   *
   * Note that you should be using {@link Consumer} - {@link this.consumer} instead as
   * this functionality is much simpler to implement. The `pullSubscribe()` API will be
   * deprecated.
   *
   * @param subject - a subject used to locate the stream
   * @param opts
   */
  pullSubscribe(
    subject: string,
    opts: ConsumerOptsBuilder | Partial<ConsumerOpts>,
  ): Promise<JetStreamPullSubscription>;

  /**
   * Creates a push subscription. The JetStream server feeds messages to this subscription
   * without the client having to request them. The rate at which messages are provided can
   * be tuned by the consumer by specifying {@link ConsumerConfig#rate_limit_bps | ConsumerConfig.rate_limit_bps} and/or
   * {@link ConsumerOpts | maxAckPending}.
   *
   * It is recommended that a consumer be created first using JetStreamManager APIs and then
   * use the bind option to simply attach to the created consumer.
   *
   * If the filter subject is not specified in the options, the filter will be set to match
   * the specified subject.
   *
   * @param subject - a subject used to locate the stream
   * @param opts
   */
  subscribe(
    subject: string,
    opts: ConsumerOptsBuilder | Partial<ConsumerOpts>,
  ): Promise<JetStreamSubscription>;

  /**
   * Accessor for the JetStream materialized views API
   */
  views: Views;

  /**
<<<<<<< HEAD
   * Returns the Consumer configured for the specified stream having the specified name.
   * {@link Consumer} present a simplified construct for handling JetStream messages.
   * @param stream
   * @param name
   */
  consumer(stream: string, name?: string): Promise<Consumer>;

  /**
   * Returns a {@link Consumer} that is bound simply by its subject. This type of Consumer
   * is expected to be a Pull Consumer - and the subject expected is the subject exported
   * to the account to perform the pull.
   * @param subject
   */
  exportedConsumer(subject: string): ExportedConsumer;
=======
   * Returns the JS API prefix as processed from the JetStream Options
   */
  apiPrefix: string;
>>>>>>> 015c0306
}

export interface ConsumerOpts {
  /**
   * The consumer configuration
   */
  config: Partial<ConsumerConfig>;
  /**
   * Enable manual ack. When set to true, the client is responsible to ack messages.
   */
  mack: boolean;
  /**
   * The name of the stream
   */
  stream: string;
  /**
   * An optional callback to process messages - note that iterators are the preferred
   * way of processing messages.
   */
  callbackFn?: JsMsgCallback;
  /**
   * The consumer name
   */
  name?: string;
  /**
   * Only applicable to push consumers. When set to true, the consumer will be an ordered
   * consumer.
   */
  ordered: boolean;
  /**
   * Standard option for all subscriptions. Defines the maximum number of messages dispatched
   * by the server before stopping the subscription. For JetStream this may not be accurate as
   * JetStream can add additional protocol messages that could count towards this limit.
   */
  max?: number;
  /**
   * Only applicable to push consumers, allows the pull subscriber to horizontally load balance.
   */
  queue?: string;
  /**
   * If true, the client will only attempt to bind to the specified consumer name/durable on
   * the specified stream. If the consumer is not found, the subscribe will fail
   */
  isBind?: boolean;
}

/**
 * A builder API that creates a ConsumerOpt
 */
export interface ConsumerOptsBuilder {
  /**
   * User description of this consumer
   */
  description(description: string): this;
  /**
   * DeliverTo sets the subject where a push consumer receives messages
   * @param subject
   */
  deliverTo(subject: string): this;
  /**
   * Sets the durable name, when not set an ephemeral consumer is created
   * @param name
   */
  durable(name: string): this;
  /**
   * The consumer will start at the message with the specified sequence
   * @param seq
   */
  startSequence(seq: number): this;
  /**
   * consumer will start with messages received on the specified time/date
   * @param time
   */
  startTime(time: Date): this;
  /**
   * Consumer will start at first available message on the stream
   */
  deliverAll(): this;
  /**
   * Consumer will deliver all the last per messages per subject
   */
  deliverLastPerSubject(): this;
  /**
   * Consumer will start at the last message
   */
  deliverLast(): this;
  /**
   * Consumer will start with new messages (not yet in the stream)
   */
  deliverNew(): this;
  /**
   * Start delivering at the at a past point in time
   * @param millis
   */
  startAtTimeDelta(millis: number): this;
  /**
   * Messages delivered to the consumer will not have a payload. Instead
   * they will have the header `Nats-Msg-Size` indicating the number of bytes
   * in the message as stored by JetStream.
   */
  headersOnly(): this;
  /**
   * Consumer will not track ack for messages
   */
  ackNone(): this;
  /**
   * Ack'ing a message implicitly acks all messages with a lower sequence
   */
  ackAll(): this;
  /**
   * Consumer will ack all messages - not that unless {@link manualAck} is set
   * the client will auto ack messages after processing via its callback or when
   * the iterator continues processing.
   */
  ackExplicit(): this;
  /**
   * Sets the time a delivered message might remain unacknowledged before a redelivery is attempted
   * @param millis
   */
  ackWait(millis: number): this;
  /**
   * Max number of re-delivery attempts for a particular message
   * @param max
   */
  maxDeliver(max: number): this;
  /**
   * Consumer should filter the messages to those that match the specified filter.
   * @param s
   */
  filterSubject(s: string): this;
  /**
   * Replay messages as fast as possible
   */
  replayInstantly(): this;
  /**
   * Replay at the rate received
   */
  replayOriginal(): this;
  /**
   * Sample a subset of messages expressed as a percentage(0-100)
   * @param n
   */
  sample(n: number): this;
  /**
   * Limit message delivery to the specified rate in bits per second.
   * @param bps
   */
  limit(bps: number): this;
  /**
   * Pull subscriber option only. Limits the maximum outstanding messages scheduled
   * via batch pulls as pulls are additive.
   * @param max
   */
  maxWaiting(max: number): this;
  /**
   * Max number of outstanding acks before the server stops sending new messages
   * @param max
   */
  maxAckPending(max: number): this;
  /**
   * Push consumer only option - Enables idle heartbeats from the server. If the number of
   * specified millis is reached and no messages are available on the server, the server will
   * send a heartbeat (status code 100 message) indicating that the JetStream consumer is alive.
   * @param millis
   */
  idleHeartbeat(millis: number): this;
  /**
   * Push consumer flow control - the server sends a status code 100 and uses the delay on the
   * response to throttle inbound messages for a client and prevent slow consumer.
   */
  flowControl(): this;
  /**
   * Push consumer only option - Sets the name of the queue group - same as queue
   * @param name
   */
  deliverGroup(name: string): this;
  /**
   * Prevents the consumer implementation from auto-acking messages. Message callbacks
   * and iterators must explicitly ack messages.
   */
  manualAck(): this;
  /**
   * Standard NATS subscription option which automatically closes the subscription after the specified
   * number of messages (actual stream or flow control) are seen by the client.
   * @param max
   */
  maxMessages(max: number): this;
  /**
   * Push consumer only option - Standard NATS queue group option, same as {@link deliverGroup}
   * @param n
   */
  queue(n: string): this;
  /**
   * Use a callback to process messages. If not specified, you process messages by iterating
   * on the returned subscription object.
   * @param fn
   */
  callback(fn: JsMsgCallback): this;

  /**
   * Push consumer only - creates an ordered consumer - ordered consumers cannot be a pull consumer
   * nor specify durable, deliverTo, specify an ack policy, maxDeliver, or flow control.
   */
  orderedConsumer(): this;
  /**
   * Bind to the specified durable (or consumer name if ephemeral) on the specified stream.
   * If the consumer doesn't exist, the subscribe will fail. Bind the recommended way
   * of subscribing to a stream, as it requires the consumer to exist already.
   * @param stream
   * @param durable
   */
  bind(stream: string, durable: string): this;

  /**
   * Specify the name of the stream, avoiding a lookup where the stream is located by
   * searching for a subject.
   * @param stream
   */
  bindStream(stream: string): this;

  /**
   * Pull consumer only - Sets the max number of messages that can be pulled in a batch
   * that can be requested by a client during a pull.
   * @param n
   */
  maxPullBatch(n: number): this;

  /**
   * Pull consumer only - Sets the max amount of time before a pull request expires that
   * may be requested by a client during a pull.
   * @param millis
   */
  maxPullRequestExpires(millis: number): this;
  /**
   * Pull consumer only - Sets the max amount of time that an ephemeral consumer will be
   * allowed to live on the server. If the client doesn't perform any requests during the
   * specified interval the server will discard the consumer.
   * @param millis
   */
  inactiveEphemeralThreshold(millis: number): this;

  /**
   * Force the consumer state to be kept in memory rather than inherit the setting from
   * the Stream
   */
  memory(): this;

  /**
   * When set do not inherit the replica count from the stream but specifically set it to this amount
   */
  numReplicas(n: number): this;
}

/**
 * An interface for listing. Returns a promise with typed list.
 */
export interface Lister<T> {
  [Symbol.asyncIterator](): AsyncIterator<T>;
  next(): Promise<T[]>;
}

export interface ConsumerAPI {
  /**
   * Returns the ConsumerInfo for the specified consumer in the specified stream.
   * @param stream
   * @param consumer
   */
  info(stream: string, consumer: string): Promise<ConsumerInfo>;
  /**
   * Adds a new consumer to the specified stream with the specified consumer options.
   * @param stream
   * @param cfg
   */
  add(stream: string, cfg: Partial<ConsumerConfig>): Promise<ConsumerInfo>;
  /**
   * Updates the consumer configuration for the specified consumer on the specified
   * stream that has the specified durable name.
   * @param stream
   * @param durable
   * @param cfg
   */
  update(
    stream: string,
    durable: string,
    cfg: Partial<ConsumerUpdateConfig>,
  ): Promise<ConsumerInfo>;
  /**
   * Deletes the specified consumer name/durable from the specified stream.
   * @param stream
   * @param consumer
   */
  delete(stream: string, consumer: string): Promise<boolean>;
  /**
   * Lists all the consumers on the specfied streams
   * @param stream
   */
  list(stream: string): Lister<ConsumerInfo>;

  /**
   * Return a Consumer. If a name is provided, the consumer must exist,
   * otherwise an ephemeral consumer is returned.
   * @param stream
   * @param name
   */
  get(stream: string, name?: string): Promise<Consumer>;

  /**
   * Returns a Consumer that can be yield messages using the specified
   * subject. These types of consumers should be reserved for cross-account
   * access.
   * @param subject
   */
  exportedConsumer(subject: string): ExportedConsumer;
}

/**
 * Options for StreamAPI info requests
 */
export type StreamInfoRequestOptions = {
  /**
   * Include info on deleted subjects.
   */
  "deleted_details": boolean;
  /**
   * Only include information matching the specified subject filter
   */
  "subjects_filter": string;
} & ApiPagedRequest;

export interface StreamAPI {
  /**
   * Returns the information about the specified stream
   * @param stream
   * @param opts
   */
  info(
    stream: string,
    opts?: Partial<StreamInfoRequestOptions>,
  ): Promise<StreamInfo>;
  /**
   * Adds a new stream with the specified stream configuration.
   * @param cfg
   */
  add(cfg: Partial<StreamConfig>): Promise<StreamInfo>;
  /**
   * Updates the stream configuration for the specified stream.
   * @param name
   * @param cfg
   */
  update(name: string, cfg: Partial<StreamUpdateConfig>): Promise<StreamInfo>;
  /**
   * Purges messages from a stream that match the specified purge options.
   * @param stream
   * @param opts
   */
  purge(stream: string, opts?: PurgeOpts): Promise<PurgeResponse>;
  /**
   * Deletes the specified stream
   * @param stream
   */
  delete(stream: string): Promise<boolean>;
  /**
   * Lists all streams stored by JetStream
   * @param subject - only return streams that include the specified subject
   */
  list(subject?: string): Lister<StreamInfo>;
  /**
   * Deletes the specified message sequence from the stream
   * @param stream
   * @param seq
   * @param erase - erase the message - by default true
   */
  deleteMessage(stream: string, seq: number, erase?: boolean): Promise<boolean>;
  /**
   * Retrieves the message matching the specified query. Messages can be
   * retrieved by sequence number or by last sequence matching a subject.
   * @param stream
   * @param query
   */
  getMessage(stream: string, query: MsgRequest): Promise<StoredMsg>;
  /**
   * Find the stream that stores the specified subject.
   * @param subject
   */
  find(subject: string): Promise<string>;

  /**
   * Returns a list of KvStatus for all streams that are identified as
   * being a KV (that is having names that have the prefix `KV_`)
   */
  listKvs(): Lister<KvStatus>;

  /**
   * Returns a list of ObjectStoreInfo for all streams that are identified as
   * being a ObjectStore (that is having names that have the prefix `OBJ_`)
   */
  listObjectStores(): Lister<ObjectStoreStatus>;

  /**
   * Return a Lister of stream names
   * @param subject - if specified, the results are filtered to streams that contain the
   *  subject (can be wildcarded)
   */
  names(subject?: string): Lister<string>;
}

/**
 * Request the next stream message by sequence for the specified subject.
 */
export type NextMsgRequest = {
  /**
   * The seq to start looking. If the message under the specified sequence
   * matches, it will be returned.
   */
  seq: number;
  /**
   * The subject to look for
   */
  next_by_subj: string;
};

export type DirectMsgRequest =
  | SeqMsgRequest
  | LastForMsgRequest
  | NextMsgRequest;

/**
 * The Direct stream API is a bit more performant for retrieving messages,
 * but requires the stream to have enabled direct access.
 * See {@link StreamConfig.allow_direct}.
 */
export interface DirectStreamAPI {
  /**
   * Retrieves the message matching the specified query. Messages can be
   * retrieved by sequence number or by last sequence matching a subject, or
   * by looking for the next message sequence that matches a subject.
   * @param stream
   * @param query
   */
  getMessage(stream: string, query: DirectMsgRequest): Promise<StoredMsg>;
}

/**
 * Represents a message stored in JetStream
 */
export interface JsMsg {
  /**
   * True if the message was redelivered
   */
  redelivered: boolean;
  /**
   * The delivery info for the message
   */
  info: DeliveryInfo;
  /**
   * The sequence number for the message
   */
  seq: number;
  /**
   * Any headers associated with the message
   */
  headers: MsgHdrs | undefined;
  /**
   * The message's data
   */
  data: Uint8Array;
  /**
   * The subject on which the message was published
   */
  subject: string;
  /**
   * @ignore
   */
  sid: number;
  /**
   * Indicate to the JetStream server that the message was processed
   * successfully.
   */
  ack(): void;
  /**
   * Indicate to the JetStream server that processing of the message
   * failed, and that it should be resent after the spefied number of
   * milliseconds.
   * @param millis
   */
  nak(millis?: number): void;
  /**
   * Indicate to the JetStream server that processing of the message
   * is on going, and that the ack wait timer for the message should be
   * reset preventing a redelivery.
   */
  working(): void;
  /**
   * !! this is an experimental feature - and could be removed
   *
   * next() combines ack() and pull(), requires the subject for a
   * subscription processing to process a message is provided
   * (can be the same) however, because the ability to specify
   * how long to keep the request open can be specified, this
   * functionality doesn't work well with iterators, as an error
   * (408s) are expected and needed to re-trigger a pull in case
   * there was a timeout. In an iterator, the error will close
   * the iterator, requiring a subscription to be reset.
   */
  next(subj: string, ro?: Partial<PullOptions>): void;
  /**
   * Indicate to the JetStream server that processing of the message
   * failed and that the message should not be sent to the consumer again.
   */
  term(): void;
  /**
   * Indicate to the JetStream server that the message was processed
   * successfully and that the JetStream server should acknowledge back
   * that the acknowledgement was received.
   */
  ackAck(): Promise<boolean>;
}

export interface DeliveryInfo {
  /**
   * JetStream domain of the message if applicable.
   */
  domain: string;
  /**
   * The hash of the sending account if applicable.
   */
  "account_hash"?: string;
  /**
   * The stream where the message came from
   */
  stream: string;
  /**
   * The intended consumer for the message.
   */
  consumer: string;
  /**
   * The number of times the message has been redelivered.
   */
  redeliveryCount: number;
  /**
   * The sequence number of the message in the stream
   */
  streamSequence: number;
  /**
   * The client delivery sequence for the message
   */
  deliverySequence: number;
  /**
   * The timestamp for the message in nanoseconds. Convert with `millis(n)`,
   */
  timestampNanos: number;
  /**
   * The number of pending messages for the consumer at the time the
   * message was delivered.
   */
  pending: number;
  /**
   * True if the message has been redelivered.
   */
  redelivered: boolean;
}

/**
 * An interface representing a message that retrieved directly from JetStream.
 */
export interface StoredMsg {
  /**
   * The subject the message was originally received on
   */
  subject: string;
  /**
   * The sequence number of the message in the Stream
   */
  seq: number;
  /**
   * Headers for the message
   */
  header: MsgHdrs;
  /**
   * The payload of the message body
   */
  data: Uint8Array;
  /**
   * The time the message was received
   */
  time: Date;
}

export interface DirectMsg extends StoredMsg {
  /**
   * The name of the Stream storing message
   */
  stream: string;
}

/**
 * An advisory is an interesting event in the JetStream server
 */
export interface Advisory {
  /**
   * The type of the advisory
   */
  kind: AdvisoryKind;
  /**
   * Payload associated with the advisory
   */
  data: unknown;
}

/**
 * The different kinds of Advisories
 */
export enum AdvisoryKind {
  API = "api_audit",
  StreamAction = "stream_action",
  ConsumerAction = "consumer_action",
  SnapshotCreate = "snapshot_create",
  SnapshotComplete = "snapshot_complete",
  RestoreCreate = "restore_create",
  RestoreComplete = "restore_complete",
  MaxDeliver = "max_deliver",
  Terminated = "terminated",
  Ack = "consumer_ack",
  StreamLeaderElected = "stream_leader_elected",
  StreamQuorumLost = "stream_quorum_lost",
  ConsumerLeaderElected = "consumer_leader_elected",
  ConsumerQuorumLost = "consumer_quorum_lost",
}

// JetStream Server Types
/**
 * Value expressed as Nanoseconds - use the `nanos(millis)` function
 * to convert millis to nanoseconds. Note that in some environments this
 * could overflow.
 */
export type Nanos = number;

export interface ApiError {
  /**
   * HTTP like error code in the 300 to 500 range
   */
  code: number;
  /**
   * A human friendly description of the error
   */
  description: string;
  /**
   * The NATS error code unique to each kind of error
   */
  err_code?: number;
}

export interface ApiResponse {
  type: string;
  error?: ApiError;
}

export interface ApiPaged {
  total: number;
  offset: number;
  limit: number;
}

export interface ApiPagedRequest {
  offset: number;
}

/**
 * An alternate location to read mirrored data
 */
export interface StreamAlternate {
  /**
   * The mirror Stream name
   */
  name: string;
  /**
   * The name of the cluster holding the Stream
   */
  cluster: string;

  /**
   * The domain holding the Stream
   */
  domain: string;
}

/**
 * Stream configuration info
 */
export interface StreamInfo extends ApiPaged {
  /**
   * The active configuration for the Stream
   */
  config: StreamConfig;
  /**
   * Timestamp when the stream was created
   */
  created: Nanos;
  /**
   * Detail about the current State of the Stream
   */
  state: StreamState;
  /**
   * Cluster information for the stream if applicable
   */
  cluster?: ClusterInfo;
  /**
   * Information about an upstream stream source in a mirror
   */
  mirror?: StreamSourceInfo;
  /**
   * Sources for the Stream if applicable
   */
  sources?: StreamSourceInfo[];
  /**
   * Alternates for a stream if applicable. Alternates are listed
   * in order of TTL. With streams at the start of the Array potentially
   * closer and faster to access.
   */
  alternates?: StreamAlternate[];
}

export interface StreamConfig extends StreamUpdateConfig {
  /**
   * A unique name for the Stream
   */
  name: string;
  /**
   * How messages are retained in the Stream, once this is exceeded old messages are removed.
   */
  retention: RetentionPolicy;
  /**
   * The storage backend to use for the Stream.
   */
  storage: StorageType;
  /**
   * How many Consumers can be defined for a given Stream. -1 for unlimited.
   */
  "max_consumers": number;
  /**
   * Maintains a 1:1 mirror of another stream with name matching this property.
   * When a mirror is configured subjects and sources must be empty.
   */
  mirror?: StreamSource; // same as a source
  /**
   * Sealed streams do not allow messages to be deleted via limits or API,
   * sealed streams can not be unsealed via configuration update.
   * Can only be set on already created streams via the Update API
   */
  sealed: boolean;
}

/**
 * Stream options that can be updated
 */
export interface StreamUpdateConfig {
  /**
   * A list of subjects to consume, supports wildcards. Must be empty when a mirror is configured. May be empty when sources are configured.
   */
  subjects: string[];
  /**
   * A short description of the purpose of this stream
   */
  description?: string;
  /**
   * For wildcard streams ensure that for every unique subject this many messages are kept - a per subject retention limit
   */
  "max_msgs_per_subject": number;
  /**
   * How many messages may be in a Stream, oldest messages will be removed if the Stream exceeds this size. -1 for unlimited.
   */
  "max_msgs": number;
  /**
   * Maximum age of any message in the stream, expressed in nanoseconds. 0 for unlimited.
   */
  "max_age": Nanos;
  /**
   * How big the Stream may be, when the combined stream size exceeds this old messages are removed. -1 for unlimited.
   */
  "max_bytes": number;
  /**
   * The largest message that will be accepted by the Stream. -1 for unlimited.
   */
  "max_msg_size": number;
  /**
   * When a Stream reach its limits either old messages are deleted or new ones are denied
   */
  discard: DiscardPolicy;
  /**
   * Sets the context of the on a per subject basis. Requires {@link DiscardPolicy#New} as the
   * {@link discard} policy.
   */
  discard_new_per_subject: boolean;
  /**
   * Disables acknowledging messages that are received by the Stream.
   */
  "no_ack"?: boolean;
  /**
   * The time window to track duplicate messages for, expressed in nanoseconds. 0 for default
   * Set {@link JetStreamPublishOptions#msgID} to enable duplicate detection.
   */
  "duplicate_window": Nanos;
  /**
   * List of Stream names to replicate into this Stream
   */
  sources?: StreamSource[];
  /**
   * Allows the use of the {@link JsHeaders#RollupHdr} header to replace all contents of a stream,
   * or subject in a stream, with a single new message
   */
  "allow_rollup_hdrs": boolean;
  /**
   * How many replicas to keep for each message. Min 1, Max 5. Default 1.
   */
  "num_replicas": number;
  /**
   * Placement directives to consider when placing replicas of this stream, random placement when unset
   */
  placement?: Placement;
  /**
   * Restricts the ability to delete messages from a stream via the API.
   * Cannot be changed once set to true
   */
  "deny_delete": boolean;
  /**
   * Restricts the ability to purge messages from a stream via the API.
   * Cannot be change once set to true
   */
  "deny_purge": boolean;
  /**
   * Allow higher performance, direct access to get individual messages via the $JS.DS.GET API
   */
  "allow_direct": boolean;
  /**
   * Allow higher performance, direct access to get individual messages via the $JS.DS.GET API
   */
  "mirror_direct": boolean;
  /**
   * Rules for republishing messages from a stream with subject mapping
   * onto new subjects for partitioning and more
   */
  republish?: Republish;
}

export interface Republish {
  /**
   * The source subject to republish
   */
  src: string;
  /**
   * The destination to publish to
   */
  dest: string;
  /**
   * Only send message headers, no bodies
   */
  "headers_only"?: boolean;
}

export type ExternalStream = {
  /**
   * API prefix for the remote stream - the API prefix should be something like
   * `$JS.<domain>.API
   */
  api: string;
  /**
   * Deliver prefix for the remote stream
   */
  deliver?: string;
};

export interface StreamSource {
  /**
   * Name of the stream source
   */
  name: string;
  /**
   * An optional start sequence from which to start reading messages
   */
  "opt_start_seq"?: number;
  /**
   * An optional start time Date string
   */
  "opt_start_time"?: string;
  /**
   * An optional filter subject. If the filter matches the message will be
   * on-boarded.
   */
  "filter_subject"?: string;
  /**
   * This value cannot be set if domain is set
   */
  external?: ExternalStream;
  /**
   * This field is a convenience for setting up an ExternalStream.
   * If set, the value here is used to calculate the JetStreamAPI prefix.
   * This field is never serialized to the server. This value cannot be set
   * if external is set.
   */
  domain?: string;
}

export interface Placement {
  /**
   * The cluster to place the stream on
   */
  cluster: string;
  /**
   * Tags matching server configuration
   */
  tags: string[];
}

export enum RetentionPolicy {
  /**
   * Retain messages until the limits are reached, then trigger the discard policy.
   */
  Limits = "limits",
  /**
   * Retain messages while there is consumer interest on the particular subject.
   */
  Interest = "interest",
  /**
   * Retain messages until acknowledged
   */
  Workqueue = "workqueue",
}

export enum DiscardPolicy {
  /**
   * Discard old messages to make room for the new ones
   */
  Old = "old",
  /**
   * Discard the new messages
   */
  New = "new",
}

export enum StorageType {
  /**
   * Store persistently on files
   */
  File = "file",
  /**
   * Store in server memory - doesn't survive server restarts
   */
  Memory = "memory",
}

export enum DeliverPolicy {
  /**
   * Deliver all messages
   */
  All = "all",
  /**
   * Deliver starting with the last message
   */
  Last = "last",
  /**
   * Deliver starting with new messages
   */
  New = "new",
  /**
   * Deliver starting with the specified sequence
   */
  StartSequence = "by_start_sequence",
  /**
   * Deliver starting with the specified time
   */
  StartTime = "by_start_time",
  /**
   * Deliver starting with the last messages for every subject
   */
  LastPerSubject = "last_per_subject",
}

export enum AckPolicy {
  /**
   * Messages don't need to be Ack'ed.
   */
  None = "none",
  /**
   * Ack, acknowledges all messages with a lower sequence
   */
  All = "all",
  /**
   * All sequences must be explicitly acknowledged
   */
  Explicit = "explicit",
  /**
   * @ignore
   */
  NotSet = "",
}

export enum ReplayPolicy {
  /**
   * Replays messages as fast as possible
   */
  Instant = "instant",
  /**
   * Replays messages following the original delay between messages
   */
  Original = "original",
}

export interface StreamState {
  /**
   * Number of messages stored in the Stream
   */
  messages: number;
  /**
   * Combined size of all messages in the Stream
   */
  bytes: number;
  /**
   * Sequence number of the first message in the Stream
   */
  "first_seq": number;
  /**
   * The timestamp of the first message in the Stream
   */
  "first_ts": number;
  /**
   * Sequence number of the last message in the Stream
   */
  "last_seq": number;
  /**
   * The timestamp of the last message in the Stream
   */
  "last_ts": string;
  /**
   * The number of deleted messages
   */
  "num_deleted": number;
  /**
   * IDs of messages that were deleted using the Message Delete API or Interest based streams removing messages out of order
   * {@link StreamInfoRequestOptions | deleted_details} is specified on
   * the request.
   */
  deleted: number[];
  /**
   * Messages that were damaged and unrecoverable
   */
  lost: LostStreamData;
  /**
   * Number of Consumers attached to the Stream
   */
  "consumer_count": number;
  /**
   * The number of unique subjects held in the stream
   */
  num_subjects?: number;
  /**
   * Subjects and their message counts when a {@link StreamInfoRequestOptions | subjects_filter} was set
   */
  subjects?: Record<string, number>;
}

/**
 * Records messages that were damaged and unrecoverable
 */
export interface LostStreamData {
  /**
   * The messages that were lost
   */
  msgs: number[] | null;
  /**
   * The number of bytes that were lost
   */
  bytes: number;
}

export interface ClusterInfo {
  /**
   * The cluster name
   */
  name?: string;
  /**
   * The server name of the RAFT leader
   */
  leader?: string;
  /**
   * The members of the RAFT cluster
   */
  replicas?: PeerInfo[];
}

export interface PeerInfo {
  /**
   * The server name of the peer
   */
  name: string;
  /**
   * Indicates if the server is up to date and synchronised
   */
  current: boolean;
  /**
   * Indicates the node is considered offline by the group
   */
  offline: boolean;
  /**
   * Nanoseconds since this peer was last seen
   */
  active: Nanos;
  /**
   * How many uncommitted operations this peer is behind the leader
   */
  lag: number;
}

/**
 * Information about an upstream stream source in a mirror
 */
export interface StreamSourceInfo {
  /**
   * The name of the Stream being replicated
   */
  name: string;
  /**
   * How many messages behind the mirror operation is
   */
  lag: number;
  /**
   * When last the mirror had activity, in nanoseconds. Value will be -1 when there has been no activity.
   */
  active: Nanos;
  /**
   * A possible error
   */
  error?: ApiError;
}

export type PurgeOpts = PurgeBySeq | PurgeTrimOpts | PurgeBySubject;

export type PurgeBySeq = {
  /**
   * Restrict purging to messages that match this subject
   */
  filter?: string;
  /**
   * Purge all messages up to but not including the message with this sequence.
   */
  seq: number;
};

export type PurgeTrimOpts = {
  /**
   * Restrict purging to messages that match this subject
   */
  filter?: string;
  /**
   * Ensures this many messages are present after the purge.
   */
  keep: number;
};

export type PurgeBySubject = {
  /**
   * Restrict purging to messages that match this subject
   */
  filter: string;
};

export interface PurgeResponse extends Success {
  /**
   * Number of messages purged from the Stream
   */
  purged: number;
}

export interface CreateConsumerRequest {
  "stream_name": string;
  config: Partial<ConsumerConfig>;
}

export interface StreamMsgResponse extends ApiResponse {
  message: {
    subject: string;
    seq: number;
    data: string;
    hdrs: string;
    time: string;
  };
}

export interface SequenceInfo {
  "consumer_seq": number;
  "stream_seq": number;
  "last_active": Nanos;
}

export interface ConsumerInfo {
  /**
   * The stream hosting the consumer
   */
  "stream_name": string;
  /**
   * A unique name for the consumer, either machine generated or the durable name
   */
  name: string;
  /**
   * The time the Consumer was created
   */
  created: Nanos;
  /**
   * The consumer configuration
   */
  config: ConsumerConfig;
  /**
   * The last message delivered from this Consumer
   */
  delivered: SequenceInfo;
  /**
   * The highest contiguous acknowledged message
   */
  "ack_floor": SequenceInfo;
  /**
   * The number of messages pending acknowledgement
   * but yet to acknowledged by the client.
   */
  "num_ack_pending": number;
  /**
   * The number of redeliveries that have been performed
   */
  "num_redelivered": number;
  /**
   * The number of pull consumers waiting for messages
   */
  "num_waiting": number;
  /**
   * The number of messages left unconsumed in this Consumer
   */
  "num_pending": number;
  /**
   * The cluster where the consumer is defined
   */
  cluster?: ClusterInfo;
  /**
   * Indicates if any client is connected and receiving messages from a push consumer
   */
  "push_bound": boolean;
}

export interface ConsumerListResponse extends ApiResponse, ApiPaged {
  consumers: ConsumerInfo[];
}

export interface StreamListResponse extends ApiResponse, ApiPaged {
  streams: StreamInfo[];
}

export interface Success {
  /**
   * True if the operation succeeded
   */
  success: boolean;
}

export type SuccessResponse = ApiResponse & Success;

export interface LastForMsgRequest {
  /**
   * Retrieves the last message for the given subject
   */
  "last_by_subj": string;
}

export interface SeqMsgRequest {
  /**
   * Stream sequence number of the message to retrieve
   */
  seq: number;
}

// FIXME: remove number as it is deprecated
export type MsgRequest = SeqMsgRequest | LastForMsgRequest | number;

export interface MsgDeleteRequest extends SeqMsgRequest {
  /**
   * Default will securely remove a message and rewrite the data with random data,
   * set this to true to only remove the message
   */
  "no_erase"?: boolean;
}

export interface AccountLimits {
  /**
   * The maximum amount of Memory storage Stream Messages may consume
   */
  "max_memory": number;
  /**
   * The maximum amount of File storage Stream Messages may consume
   */
  "max_storage": number;
  /**
   * The maximum number of Streams an account can create
   */
  "max_streams": number;
  /**
   * The maximum number of Consumer an account can create
   */
  "max_consumers": number;
  /**
   * The maximum number of outstanding ACKs any consumer may configure
   */
  "max_ack_pending": number;
  /**
   * The maximum size any single memory stream may be
   */
  "memory_max_stream_bytes": number;
  /**
   * The maximum size any single storage based stream may be
   */
  "storage_max_stream_bytes": number;
  /**
   * Indicates if Streams created in this account requires the max_bytes property set
   */
  "max_bytes_required": number;
}

export interface JetStreamUsage {
  /**
   * Memory Storage being used for Stream Message storage
   */
  memory: number;
  /**
   * File Storage being used for Stream Message storage
   */
  storage: number;
  /**
   * Number of active Streams
   */
  streams: number;
  /**
   * "Number of active Consumers
   */
  consumers: number;
}

export interface JetStreamUsageAccountLimits extends JetStreamUsage {
  limits: AccountLimits;
}

export interface JetStreamAccountStats extends JetStreamUsageAccountLimits {
  api: JetStreamApiStats;
  domain?: string;
  tiers?: {
    R1?: JetStreamUsageAccountLimits;
    R3?: JetStreamUsageAccountLimits;
  };
}

export interface JetStreamApiStats {
  /**
   * Total number of API requests received for this account
   */
  total: number;
  /**
   * "API requests that resulted in an error response"
   */
  errors: number;
}

export interface AccountInfoResponse
  extends ApiResponse, JetStreamAccountStats {}

export interface ConsumerConfig extends ConsumerUpdateConfig {
  /**
   * The type of acknowledgment required by the Consumer
   */
  "ack_policy": AckPolicy;
  /**
   * Where to start consuming messages on the stream
   */
  "deliver_policy": DeliverPolicy;
  /**
   * Allows push consumers to form a queue group
   */
  "deliver_group"?: string;
  /**
   * A unique name for a durable consumer
   * Set {@link name} - for ephemeral consumers, also set {@link idle_heartbeat}
   */
  "durable_name"?: string;
  /**
   * The consumer name
   */
  name?: string;
  /**
   * Deliver only messages that match the subject filter
   */
  "filter_subject"?: string;
  /**
   * For push consumers this will regularly send an empty mess with Status header 100
   * and a reply subject, consumers must reply to these messages to control
   * the rate of message delivery.
   */
  "flow_control"?: boolean;
  /**
   * If the Consumer is idle for more than this many nano seconds a empty message with
   * Status header 100 will be sent indicating the consumer is still alive
   */
  "idle_heartbeat"?: Nanos;
  /**
   * The sequence from which to start delivery messages.
   * Requires {@link DeliverPolicy#StartSequence}
   */
  "opt_start_seq"?: number;
  /**
   * The date time from which to start delivering messages
   * Requires {@link DeliverPolicy#StartTime}
   */
  "opt_start_time"?: string;
  /**
   * The rate at which messages will be delivered to clients, expressed in bit per second
   */
  "rate_limit_bps"?: number;
  /**
   * How messages are played back to the Consumer
   */
  "replay_policy": ReplayPolicy;
}

export interface ConsumerUpdateConfig {
  /**
   * A short description of the purpose of this consume
   */
  description?: string;
  /**
   * How long (in nanoseconds) to allow messages to remain un-acknowledged before attempting redelivery
   */
  "ack_wait"?: Nanos;
  /**
   * The number of times a message will be redelivered to consumers if not acknowledged in time
   */
  "max_deliver"?: number;
  /**
   * @ignore
   */
  "sample_freq"?: string;
  /**
   * The maximum number of messages without acknowledgement that can be outstanding,
   * once this limit is reached message delivery will be suspended
   */
  "max_ack_pending"?: number;
  /**
   * The number of pulls that can be outstanding on a pull consumer,
   * pulls received after this is reached are ignored
   */
  "max_waiting"?: number;
  /**
   * Delivers only the headers of messages in the stream and not the bodies. Additionally
   * adds Nats-Msg-Size {@link JsHeaders#MessageSizeHdr} header to indicate the size of
   * the removed payload
   */
  "headers_only"?: boolean;
  /**
   * The subject where the push consumer should be sent the messages
   */
  "deliver_subject"?: string;
  /**
   * The largest batch property that may be specified when doing a pull on a Pull Consumer
   */
  "max_batch"?: number;
  /**
   * The maximum expires value that may be set when doing a pull on a Pull Consumer
   */
  "max_expires"?: Nanos;
  /**
   * Duration that instructs the server to cleanup ephemeral consumers that are inactive for that long
   */
  "inactive_threshold"?: Nanos;
  /**
   * List of durations in nanoseconds format that represents a retry time scale for
   * NaK'd messages or those being normally retried
   */
  "backoff"?: Nanos[];
  /**
   * The maximum bytes value that maybe set when dong a pull on a Pull Consumer
   */
  "max_bytes"?: number;
  /**
   * When set do not inherit the replica count from the stream but specifically set it to this amount.
   */
  "num_replicas"?: number;
  /**
   * Force the consumer state to be kept in memory rather than inherit the setting from the stream
   */
  "mem_storage"?: boolean;
}

export interface JetStreamReader {
  /**
   * Request the StreamReader to stop.
   * @return the `closed` promise
   */
  stop(): Promise<null | NatsError>;

  /**
   * A Promise that resolves to null if the reader
   * closed normaly or to an error if the reader closed
   * due to an error
   */
  closed: Promise<null | NatsError>;
}
export type ConsumerReadPullOptions = {
  batch?: number;
  max_bytes?: number;
  idle_heartbeat?: number;
  expires?: number;
};

export type ConsumerReadOptions = {
  inflight_limit: ConsumerReadPullOptions;
  callback: (m: JsMsg) => void;
};

export interface ExportedConsumer {
  /**
   * Retrieve the next message for the consumer
   * @param opts - how long to keep the request open and wait for a response
   * @return a Promise that resolves to a JsMsg or null if no messages available
   * @deprecated - use fetch with a batch of 1
   */
  next(opts?: Partial<{ expires: number }>): Promise<JsMsg>;

  /**
   * Retrieve at most the next count number of messages from the consumer. Specifying optional
   * batching semantics, the fetch will end if the operation expires or the number of messages/data
   * requested is fulfilled.
   * @param opts
   */
  fetch(
    opts?: Partial<
      { count: number; expires?: number; batch?: number; max_bytes?: number }
    >,
  ): Promise<QueuedIterator<JsMsg>>;

  /**
   * Read messages available to the Consumer
   * @param opts - limits on how many messages or bytes should be buffered
   * an optional callback, if no iterator is desired.
   * an optional statusHandler, reporting on status/notifications from the consumer
   *
   * @return a Promise to a JsMsg iterator or a JetStreamReader
   */
  read(
    opts?: Partial<ConsumerReadOptions>,
  ): Promise<QueuedIterator<JsMsg> | JetStreamReader>;
}

/**
 * A Consumer is a simplified presentation for JetStream Consumers.
 * Unlike {@link JetStreamClient#subscribe} or {@link JetStreamClient#pullSubscribe}
 * require the consumer to be pre-defined defined on the server. This ensures that
 * the process of creating the subscription or pull subscription doesn't modify
 * the server's configuration of the consumer. To define a consumer see
 * {@link JetStreamManager#consumers}. Once the consumer exists, you can retrieve
 * it via {@link JetStreamClient#consumer}
 * or {@link JetStreamManager#consumers}.
 *
 * A Consumer has a `push` presentation, regardless of whether the
 * underlying consumer is push or pull. The mechanics of `pull()` which were
 * telegraphed by the `pullSubscription()` are handled under the covers. The
 * Consumer will be fed messag
 *
 * With a {@link Consumer} you can read the next message by using `next()` or
 * `read()` from the stream indefinitely. If the JetStreamConsumer is a pull consumer
 * you can specify a `batch` or `max_bytes` to control how many messages or data
 * you retrieve. By default, when the client consumes 25% of the data or messages,
 * the client will re-pull 25% the same amount of data. Thus keeping the client
 * fed with messages without over-requesting. Push consumers can be flow-controlled
 * in their configurations, and will just behave as expected. Note that pull consumers
 * are preferred.
 */
export interface Consumer extends ExportedConsumer {
  info(): Promise<ConsumerInfo>;
}

export interface StreamNames {
  streams: string[];
}

export interface StreamNameBySubject {
  subject: string;
}

export enum JsHeaders {
  /**
   * Set if message is from a stream source - format is `stream seq`
   */
  StreamSourceHdr = "Nats-Stream-Source",
  /**
   * Set for heartbeat messages
   */
  LastConsumerSeqHdr = "Nats-Last-Consumer",
  /**
   * Set for heartbeat messages
   */
  LastStreamSeqHdr = "Nats-Last-Stream",
  /**
   * Set for heartbeat messages if the consumer is stalled
   */
  ConsumerStalledHdr = "Nats-Consumer-Stalled",
  /**
   * Set for headers_only consumers indicates the number of bytes in the payload
   */
  MessageSizeHdr = "Nats-Msg-Size",
  // rollup header
  RollupHdr = "Nats-Rollup",
  // value for rollup header when rolling up a subject
  RollupValueSubject = "sub",
  // value for rollup header when rolling up all subjects
  RollupValueAll = "all",
}

export interface KvEntry {
  bucket: string;
  key: string;
  value: Uint8Array;
  created: Date;
  revision: number;
  delta?: number;
  operation: "PUT" | "DEL" | "PURGE";
  length: number;
}

/**
 * An interface for encoding and decoding values
 * before they are stored or returned to the client.
 */
export interface KvCodec<T> {
  encode(k: T): T;
  decode(k: T): T;
}

export interface KvCodecs {
  /**
   * Codec for Keys in the KV
   */
  key: KvCodec<string>;
  /**
   * Codec for Data in the KV
   */
  value: KvCodec<Uint8Array>;
}

export interface KvLimits {
  /**
   * Sets the specified description on the stream of the KV.
   */
  description: string;
  /**
   * Number of replicas for the KV (1,3,or 5).
   */
  replicas: number;
  /**
   * Number of maximum messages allowed per subject (key).
   */
  history: number;
  /**
   * The maximum number of bytes on the KV
   */
  max_bytes: number;
  /**
   * @deprecated use max_bytes
   */
  maxBucketSize: number;
  /**
   * The maximum size of a value on the KV
   */
  maxValueSize: number;
  /**
   * The maximum number of millis the key should live
   * in the KV. The server will automatically remove
   * keys older than this amount. Note that no delete
   * marker or notifications are performed.
   */
  ttl: number; // millis
  /**
   * The backing store of the stream hosting the KV
   */
  storage: StorageType;
  /**
   * Placement hints for the stream hosting the KV
   */
  placement: Placement;
  /**
   * Republishes edits to the KV on a NATS core subject.
   */
  republish: Republish;
  /**
   * Maintains a 1:1 mirror of another kv stream with name matching this property.
   */
  mirror?: StreamSource;
  /**
   * List of Stream names to replicate into this KV
   */
  sources?: StreamSource[];
  /**
   * @deprecated: use placement
   */
  placementCluster: string;

  /**
   * deprecated: use storage
   * FIXME: remove this on 1.8
   */
  backingStore: StorageType;
}

export interface KvStatus extends KvLimits {
  /**
   * The simple name for a Kv - this name is typically prefixed by `KV_`.
   */
  bucket: string;
  /**
   * Number of entries in the KV
   */
  values: number;

  /**
   * @deprecated
   * FIXME: remove this on 1.8
   */
  bucket_location: string;

  /**
   * The StreamInfo backing up the KV
   */
  streamInfo: StreamInfo;

  /**
   * Size of the bucket in bytes
   */
  size: number;
}

export interface KvOptions extends KvLimits {
  /**
   * How long to wait in milliseconds for a response from the KV
   */
  timeout: number;
  /**
   * The underlying stream name for the KV
   */
  streamName: string;
  /**
   * An encoder/decoder for keys and values
   */
  codec: KvCodecs;
  /**
   * Doesn't attempt to create the KV stream if it doesn't exist.
   */
  bindOnly: boolean;
  /**
   * If true and on a recent server, changes the way the KV
   * retrieves values. This option is significantly faster,
   * but has the possibility of inconsistency during a read.
   */
  allow_direct: boolean;
}

/**
 * @deprecated use purge(k)
 */
export interface KvRemove {
  remove(k: string): Promise<void>;
}

export type KvWatchOptions = {
  /**
   * A key or wildcarded key following keys as if they were NATS subject names.
   */
  key?: string;
  /**
   * Notification should only include entry headers
   */
  headers_only?: boolean;
  /**
   * A callback that notifies when the watch has yielded all the initial values.
   * Subsequent notifications are updates since the initial watch was established.
   * @deprecated
   */
  initializedFn?: callbackFn;
};

export interface RoKV {
  /**
   * Returns the KvEntry stored under the key if it exists or null if not.
   * Note that the entry returned could be marked with a "DEL" or "PURGE"
   * operation which signifies the server stored the value, but it is now
   * deleted.
   * @param k
   * @param opts
   */
  get(k: string, opts?: { revision: number }): Promise<KvEntry | null>;

  /**
   * Returns an iterator of the specified key's history (or all keys).
   * @param opts
   */
  history(opts?: { key?: string }): Promise<QueuedIterator<KvEntry>>;

  /**
   * Returns an iterator that will yield KvEntry updates as they happen.
   * @param opts
   */
  watch(
    opts?: KvWatchOptions,
  ): Promise<QueuedIterator<KvEntry>>;

  /**
   * @deprecated - this api is removed.
   */
  close(): Promise<void>;

  /**
   * Returns information about the Kv
   */
  status(): Promise<KvStatus>;

  /**
   * Returns an iterator of all the keys optionally matching
   * the specified filter.
   * @param filter
   */
  keys(filter?: string): Promise<QueuedIterator<string>>;
}

export interface KV extends RoKV {
  /**
   * Creates a new entry ensuring that the entry does not exist.
   * If the entry already exists, this operation fails.
   * @param k
   * @param data
   */
  create(k: string, data: Uint8Array): Promise<number>;

  /**
   * Updates the existing entry provided that the previous sequence
   * for the Kv is at the specified version. This ensures that the
   * KV has not been modified prior to the update.
   * @param k
   * @param data
   * @param version
   */
  update(k: string, data: Uint8Array, version: number): Promise<number>;

  /**
   * Sets or updates the value stored under the specified key.
   * @param k
   * @param data
   * @param opts
   */
  put(
    k: string,
    data: Uint8Array,
    opts?: Partial<KvPutOptions>,
  ): Promise<number>;

  /**
   * Deletes the entry stored under the specified key.
   * Deletes are soft-deletes. The server will add a new
   * entry marked by a "DEL" operation.
   * Note that if the KV was created with an underlying limit
   * (such as a TTL on keys) it is possible for
   * a key or the soft delete marker to be removed without
   * additional notification on a watch.
   * @param k
   */
  delete(k: string): Promise<void>;

  /**
   * Deletes and purges the specified key and any value
   * history.
   * @param k
   */
  purge(k: string): Promise<void>;

  /**
   * Destroys the underlying stream used by the KV. This
   * effectively deletes all data stored under the KV.
   */
  destroy(): Promise<boolean>;
}

export interface KvPutOptions {
  /**
   * If set the KV must be at the current sequence or the
   * put will fail.
   */
  previousSeq: number;
}

export type ObjectStoreLink = {
  // name of other object store
  bucket: string;
  // link to single object, when empty this means the whole store
  name?: string;
};

export type ObjectStoreMetaOptions = {
  link?: ObjectStoreLink;
  max_chunk_size?: number;
};

export type ObjectStoreMeta = {
  name: string;
  description?: string;
  headers?: MsgHdrs;
  options?: ObjectStoreMetaOptions;
};

export interface ObjectInfo extends ObjectStoreMeta {
  bucket: string;
  nuid: string;
  size: number;
  chunks: number;
  digest: string;
  deleted: boolean;
  mtime: string;
}

export interface ObjectLink {
  bucket: string;
  name?: string;
}

export type ObjectStoreStatus = {
  bucket: string;
  description: string;
  ttl: Nanos;
  storage: StorageType;
  replicas: number;
  sealed: boolean;
  size: number;
  backingStore: string;
  /**
   * The StreamInfo backing up the ObjectStore
   */
  streamInfo: StreamInfo;
};

/**
 * @deprecated {@see ObjectStoreStatus}
 */
export type ObjectStoreInfo = ObjectStoreStatus;

export type ObjectStoreOptions = {
  description?: string;
  ttl?: Nanos;
  storage: StorageType;
  replicas: number;
  "max_bytes": number;
  placement: Placement;
};

export type ObjectResult = {
  info: ObjectInfo;
  data: ReadableStream<Uint8Array>;
  error: Promise<Error | null>;
};

export interface ObjectStore {
  info(name: string): Promise<ObjectInfo | null>;
  list(): Promise<ObjectInfo[]>;
  get(name: string): Promise<ObjectResult | null>;
  put(
    meta: ObjectStoreMeta,
    rs: ReadableStream<Uint8Array>,
  ): Promise<ObjectInfo>;
  delete(name: string): Promise<PurgeResponse>;
  link(name: string, meta: ObjectInfo): Promise<ObjectInfo>;
  linkStore(name: string, bucket: ObjectStore): Promise<ObjectInfo>;
  watch(
    opts?: Partial<
      {
        ignoreDeletes?: boolean;
        includeHistory?: boolean;
      }
    >,
  ): Promise<QueuedIterator<ObjectInfo | null>>;
  seal(): Promise<ObjectStoreStatus>;
  status(opts?: Partial<StreamInfoRequestOptions>): Promise<ObjectStoreStatus>;
  update(name: string, meta: Partial<ObjectStoreMeta>): Promise<PubAck>;
  destroy(): Promise<boolean>;
}

export type callbackFn = () => void;

export enum DirectMsgHeaders {
  Stream = "Nats-Stream",
  Sequence = "Nats-Sequence",
  TimeStamp = "Nats-Time-Stamp",
  Subject = "Nats-Subject",
}

export enum RepublishHeaders {
  /**
   * The source stream of the message
   */
  Stream = "Nats-Stream",
  /**
   * The original subject of the message
   */
  Subject = "Nats-Subject",
  /**
   * The sequence of the republished message
   */
  Sequence = "Nats-Sequence",
  /**
   * The stream sequence id of the last message ingested to the same original subject (or 0 if none or deleted)
   */
  LastSequence = "Nats-Last-Sequence",
  /**
   * The size in bytes of the message's body - Only if {@link Republish#headers_only} is set.
   */
  Size = "Nats-Msg-Size",
}<|MERGE_RESOLUTION|>--- conflicted
+++ resolved
@@ -1030,7 +1030,11 @@
   views: Views;
 
   /**
-<<<<<<< HEAD
+   * Returns the JS API prefix as processed from the JetStream Options
+   */
+  apiPrefix: string;
+
+  /**
    * Returns the Consumer configured for the specified stream having the specified name.
    * {@link Consumer} present a simplified construct for handling JetStream messages.
    * @param stream
@@ -1045,11 +1049,6 @@
    * @param subject
    */
   exportedConsumer(subject: string): ExportedConsumer;
-=======
-   * Returns the JS API prefix as processed from the JetStream Options
-   */
-  apiPrefix: string;
->>>>>>> 015c0306
 }
 
 export interface ConsumerOpts {
