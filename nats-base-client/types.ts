/*
 * Copyright 2020-2021 The NATS Authors
 * Licensed under the Apache License, Version 2.0 (the "License");
 * you may not use this file except in compliance with the License.
 * You may obtain a copy of the License at
 *
 * http://www.apache.org/licenses/LICENSE-2.0
 *
 * Unless required by applicable law or agreed to in writing, software
 * distributed under the License is distributed on an "AS IS" BASIS,
 * WITHOUT WARRANTIES OR CONDITIONS OF ANY KIND, either express or implied.
 * See the License for the specific language governing permissions and
 * limitations under the License.
 */
import { NatsError } from "./error.ts";
import type { MsgHdrs } from "./headers.ts";
import type { Authenticator } from "./authenticator.ts";

export const Empty = new Uint8Array(0);

export enum Events {
  DISCONNECT = "disconnect",
  RECONNECT = "reconnect",
  UPDATE = "update",
  LDM = "ldm",
  ERROR = "error",
}

export interface Status {
  type: Events | DebugEvents;
  data: string | ServersChanged;
}

export enum DebugEvents {
  RECONNECTING = "reconnecting",
  PING_TIMER = "pingTimer",
  STALE_CONNECTION = "staleConnection",
}

export const DEFAULT_PORT = 4222;
export const DEFAULT_HOST = "127.0.0.1";
<<<<<<< HEAD
export const DEFAULT_HOSTPORT = `${DEFAULT_HOST}:${DEFAULT_PORT}`;
export const DEFAULT_INBOX_PREFIX = "_INBOX.";
=======
>>>>>>> b8ff2cc7

// DISCONNECT Parameters, 2 sec wait, 10 tries
export const DEFAULT_RECONNECT_TIME_WAIT = 2 * 1000;
export const DEFAULT_MAX_RECONNECT_ATTEMPTS = 10;
export const DEFAULT_JITTER = 100;
export const DEFAULT_JITTER_TLS = 1000;

// Ping interval
export const DEFAULT_PING_INTERVAL = 2 * 60 * 1000; // 2 minutes
export const DEFAULT_MAX_PING_OUT = 2;

export interface ConnectFn {
  (opts: ConnectionOptions): Promise<NatsConnection>;
}

export interface NatsConnection {
  info?: ServerInfo;
  closed(): Promise<void | Error>;
  close(): Promise<void>;
  publish(subject: string, data?: Uint8Array, options?: PublishOptions): void;
  subscribe(subject: string, opts?: SubscriptionOptions): Subscription;
  request(
    subject: string,
    data?: Uint8Array,
    opts?: RequestOptions,
  ): Promise<Msg>;
  flush(): Promise<void>;
  drain(): Promise<void>;
  isClosed(): boolean;
  isDraining(): boolean;
  getServer(): string;
  status(): AsyncIterable<Status>;
  stats(): Stats;
}

export interface ConnectionOptions {
  authenticator?: Authenticator;
  debug?: boolean;
  maxPingOut?: number;
  maxReconnectAttempts?: number;
  name?: string;
  noEcho?: boolean;
  noRandomize?: boolean;
  pass?: string;
  pedantic?: boolean;
  pingInterval?: number;
  port?: number;
  reconnect?: boolean;
  reconnectDelayHandler?: () => number;
  reconnectJitter?: number;
  reconnectJitterTLS?: number;
  reconnectTimeWait?: number;
  servers?: Array<string> | string;
  timeout?: number;
  tls?: TlsOptions;
  token?: string;
  user?: string;
  verbose?: boolean;
  waitOnFirstConnect?: boolean;
  ignoreClusterUpdates?: boolean;
  inboxPrefix?: string;
}

// these may not be supported on all environments
export interface TlsOptions {
  certFile?: string;
  caFile?: string;
  keyFile?: string;
}

export interface Msg {
  subject: string;
  sid: number;
  reply?: string;
  data: Uint8Array;
  headers?: MsgHdrs;

  respond(data?: Uint8Array, opts?: PublishOptions): boolean;
}

export interface SubscriptionOptions {
  queue?: string;
  max?: number;
  timeout?: number;
  callback?: (err: NatsError | null, msg: Msg) => void;
}

export interface Base {
  subject: string;
  callback: (error: NatsError | null, msg: Msg) => void;
  received: number;
  timeout?: number | null;
  max?: number | undefined;
  draining: boolean;
}

export interface ServerInfo {
  "auth_required"?: boolean;
  "client_id": number;
  "client_ip"?: string;
  "connect_urls"?: string[];
  "git_commit"?: string;
  go: string;
  headers?: boolean;
  host: string;
  jetstream?: boolean;
  ldm?: boolean;
  "max_payload": number;
  nonce?: string;
  port: number;
  proto: number;
  "server_id": string;
  "server_name": string;
  "tls_available"?: boolean;
  "tls_required"?: boolean;
  "tls_verify"?: boolean;
  version: string;
}

export interface Server {
  hostname: string;
  port: number;
  listen: string;
  src: string;
  tlsName: string;
}

export interface ServersChanged {
  readonly added: string[];
  readonly deleted: string[];
}

export interface Subscription extends AsyncIterable<Msg> {
  unsubscribe(max?: number): void;
  drain(): Promise<void>;
  isDraining(): boolean;
  isClosed(): boolean;
  callback(err: NatsError | null, msg: Msg): void;
  getSubject(): string;
  getReceived(): number;
  getProcessed(): number;
  getPending(): number;
  getID(): number;
  getMax(): number | undefined;
}

export interface RequestOptions {
  timeout: number;
  headers?: MsgHdrs;
  noMux?: boolean;
  reply?: string;
}

export interface PublishOptions {
  reply?: string;
  headers?: MsgHdrs;
}

export interface Stats {
  inBytes: number;
  outBytes: number;
  inMsgs: number;
  outMsgs: number;
}

export interface URLParseFn {
  (u: string): string;
}<|MERGE_RESOLUTION|>--- conflicted
+++ resolved
@@ -39,11 +39,7 @@
 
 export const DEFAULT_PORT = 4222;
 export const DEFAULT_HOST = "127.0.0.1";
-<<<<<<< HEAD
-export const DEFAULT_HOSTPORT = `${DEFAULT_HOST}:${DEFAULT_PORT}`;
 export const DEFAULT_INBOX_PREFIX = "_INBOX.";
-=======
->>>>>>> b8ff2cc7
 
 // DISCONNECT Parameters, 2 sec wait, 10 tries
 export const DEFAULT_RECONNECT_TIME_WAIT = 2 * 1000;
